--- conflicted
+++ resolved
@@ -40,7 +40,6 @@
         """
         And I deploy the Greengrass deployment configuration
         Then the Greengrass deployment is COMPLETED on the device after 2 minutes
-<<<<<<< HEAD
        # And I verify the aws.greengrass.LogManager component is RUNNING using the greengrass-cli
         And I verify that it created a log group for component type GreengrassSystemComponent for component System, with streams within 120 seconds in CloudWatch
         And I verify that it created a log group for component type UserComponent for component UserComponentA, with streams within 120 seconds in CloudWatch
@@ -80,7 +79,6 @@
         When I wait 60 secounds
      #  And 5 temporary rotated log files for component UserComponentA have been created
         Then I verify that 5 temporary rotated log files for component UserComponentA are still available
-=======
         Then I verify that it created a log group for component type GreengrassSystemComponent for component System, with streams within 120 seconds in CloudWatch
         And I verify that it created a log group for component type UserComponent for component UserComponentA, with streams within 120 seconds in CloudWatch
         And I verify the rotated files are not deleted except for the active log file for component UserComponentA
@@ -117,5 +115,4 @@
         And I deploy the Greengrass deployment configuration
         Then the Greengrass deployment is COMPLETED on the device after 5 minutes
         And I verify that it created a log group for component type UserComponent for component UserComponentA, with streams within 120 seconds in CloudWatch
-        And I verify the rotated files are deleted except for the active log file for component UserComponentA
->>>>>>> 4f183b1e
+        And I verify the rotated files are deleted except for the active log file for component UserComponentA