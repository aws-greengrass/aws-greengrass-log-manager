/*
 * Copyright Amazon.com, Inc. or its affiliates. All Rights Reserved.
 * SPDX-License-Identifier: Apache-2.0
 */

package com.aws.greengrass;

import com.aws.greengrass.testing.model.ScenarioContext;
import com.aws.greengrass.testing.model.TestContext;
import com.aws.greengrass.testing.platform.Platform;
import com.google.inject.Inject;
import io.cucumber.guice.ScenarioScoped;
import io.cucumber.java.en.And;
import org.apache.commons.text.RandomStringGenerator;
import org.apache.logging.log4j.LogManager;
import org.apache.logging.log4j.Logger;

import java.io.BufferedWriter;
import java.io.File;
import java.io.IOException;
import java.nio.file.Files;
import java.nio.file.Path;
import java.nio.file.StandardOpenOption;
import java.util.ArrayList;
import java.util.Arrays;
import java.util.Comparator;
import java.util.List;
import java.util.Objects;
import java.util.stream.Collectors;

import static org.junit.jupiter.api.Assertions.assertEquals;

@ScenarioScoped
public class FileSteps {

    private static final RandomStringGenerator RANDOM_STRING_GENERATOR =
            new RandomStringGenerator.Builder().withinRange('a', 'z').build();
    private static Logger LOGGER = LogManager.getLogger(FileSteps.class);
    private final Platform platform;
    private final TestContext testContext;
    private final ScenarioContext scenarioContext;
<<<<<<< HEAD
=======

    private final String ACTIVE_FILE = "ActiveFile";
>>>>>>> 9790630d

    /**
     * Arranges some log files with content on the /logs folder for a component
     * to simulate a devices where logs have already bee written.
     *
     * @param platform     number of log files to write.
     * @param testContext name of the component.
     * @param scenarioContext name of the component.
     */
    @Inject
    public FileSteps(Platform platform, TestContext testContext, ScenarioContext scenarioContext) {
        this.platform = platform;
        this.testContext = testContext;
        this.scenarioContext = scenarioContext;
    }

    private static List<String> generateRandomMessages(int n, int length) {
        List<String> msgs = new ArrayList<>();
        for (int i = 0; i < n; i++) {
            // TODO: Improves this as this is not how the logger writes the logs
            msgs.add(RANDOM_STRING_GENERATOR.generate(length));
        }
        return msgs;
    }

    /**
     * Arranges some log files with content on the /logs folder for a component
     * to simulate a devices where logs have already bee written.
     *
     * @param numFiles      number of log files to write.
     * @param componentName name of the component.
     * @throws IOException thrown when file fails to be written.
     */
    @And("{int} temporary rotated log files for component {word} have been created")
    public void arrangeComponentLogFiles(int numFiles, String componentName) throws IOException {
        Path logsDirectory = testContext.installRoot().resolve("logs");
        LOGGER.info("Writing {} log files into {}", numFiles, logsDirectory.toString());
        if (!platform.files().exists(logsDirectory)) {
            throw new IllegalStateException("No logs directory");
        }
<<<<<<< HEAD

        scenarioContext.put(componentName + "LogDirectory", logsDirectory.toString());
        String filePrefix = "greengrass";
        if (!componentName.equals("aws.greengrass.Nucleus")) {
            filePrefix = componentName;
        }

        for (int i = 0; i < numFiles; i++) {
            String fileName = String.format("%s_%d.log", filePrefix, i);
            createFileAndWriteData(logsDirectory, fileName, false);
        }
=======
        scenarioContext.put(componentName + "LogDirectory", logsDirectory.toString());
        String filePrefix = "greengrass";
        if (!Objects.equals("aws.greengrass.Nucleus", componentName)) {
            filePrefix = componentName;
        }
        String fileName = "";
        for (int i = 0; i < numFiles; i++) {
            fileName = String.format("%s_%d.log", filePrefix, i);
            createFileAndWriteData(logsDirectory, fileName, false);
        }
        scenarioContext.put(componentName + ACTIVE_FILE, logsDirectory.resolve(fileName).toAbsolutePath().toString());
>>>>>>> 9790630d
    }

    private void createFileAndWriteData(Path tempDirectoryPath, String fileNamePrefix, boolean isTemp)
            throws IOException {
        Path filePath;
        if (isTemp) {
            filePath = Files.createTempFile(tempDirectoryPath, fileNamePrefix, "");
        } else {
            filePath = Files.createFile(tempDirectoryPath.resolve(fileNamePrefix));
        }
        File file = filePath.toFile();
        List<String> randomMessages = generateRandomMessages(10, 1024);
        for (String messageBytes : randomMessages) {
            addDataToFile(messageBytes, file.toPath());
        }
    }

    private void addDataToFile(String data, Path filePath) throws IOException {
        try (BufferedWriter writer = Files.newBufferedWriter(filePath, StandardOpenOption.APPEND)) {
            writer.write(data + "\r\n");
        }
    }

    /**
     * Arranges some log files with content on the /logs folder for a component
     * to simulate a devices where logs have already bee written.
     *
     * @param componentName name of the component.
     */
    @And("I verify the rotated files are deleted except for the active log file for component {word}")
    public void verifyActiveFile(String componentName) {
        Path logsDirectory = testContext.installRoot().resolve("logs");

        if (!platform.files().exists(logsDirectory)) {
            throw new IllegalStateException("No logs directory");
        }

        List<File> componentFiles = Arrays.stream(logsDirectory.toFile().listFiles())
                .filter(File::isFile)
                .filter(file -> file.getName().startsWith(componentName))
                .sorted(Comparator.comparingLong(File::lastModified))
                .collect(Collectors.toList());

        assertEquals(1, componentFiles.size());
        File activeFile = componentFiles.get(componentFiles.size() - 1);

        String expectedActiveFilePath = scenarioContext.get(componentName + ACTIVE_FILE);
        assertEquals(expectedActiveFilePath, activeFile.getAbsolutePath());
    }
    @And("I verify the rotated files are not deleted except for the active log file for component {word}")
    public void verifyActiveFilenotDeleted(String componentName) {
        Path logsDirectory = testContext.installRoot().resolve("logs");

        if (!platform.files().exists(logsDirectory)) {
            throw new IllegalStateException("No logs directory");
        }

        List<File> componentFiles = Arrays.stream(logsDirectory.toFile().listFiles())
                .filter(File::isFile)
                .filter(file -> file.getName().startsWith(componentName))
                .sorted(Comparator.comparingLong(File::lastModified))
                .collect(Collectors.toList());
        assertEquals(5, componentFiles.size());
    }
}

<|MERGE_RESOLUTION|>--- conflicted
+++ resolved
@@ -39,11 +39,10 @@
     private final Platform platform;
     private final TestContext testContext;
     private final ScenarioContext scenarioContext;
-<<<<<<< HEAD
-=======
+
 
     private final String ACTIVE_FILE = "ActiveFile";
->>>>>>> 9790630d
+
 
     /**
      * Arranges some log files with content on the /logs folder for a component
@@ -84,7 +83,7 @@
         if (!platform.files().exists(logsDirectory)) {
             throw new IllegalStateException("No logs directory");
         }
-<<<<<<< HEAD
+
 
         scenarioContext.put(componentName + "LogDirectory", logsDirectory.toString());
         String filePrefix = "greengrass";
@@ -96,8 +95,8 @@
             String fileName = String.format("%s_%d.log", filePrefix, i);
             createFileAndWriteData(logsDirectory, fileName, false);
         }
-=======
-        scenarioContext.put(componentName + "LogDirectory", logsDirectory.toString());
+
+       scenarioContext.put(componentName + "LogDirectory", logsDirectory.toString());
         String filePrefix = "greengrass";
         if (!Objects.equals("aws.greengrass.Nucleus", componentName)) {
             filePrefix = componentName;
@@ -108,7 +107,7 @@
             createFileAndWriteData(logsDirectory, fileName, false);
         }
         scenarioContext.put(componentName + ACTIVE_FILE, logsDirectory.resolve(fileName).toAbsolutePath().toString());
->>>>>>> 9790630d
+
     }
 
     private void createFileAndWriteData(Path tempDirectoryPath, String fileNamePrefix, boolean isTemp)
