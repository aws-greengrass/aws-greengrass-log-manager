/*
 * Copyright Amazon.com, Inc. or its affiliates. All Rights Reserved.
 * SPDX-License-Identifier: Apache-2.0
 */

package com.aws.greengrass;

import com.aws.greengrass.testing.model.ScenarioContext;
import com.aws.greengrass.testing.model.TestContext;
import com.aws.greengrass.testing.platform.Platform;
import com.google.inject.Inject;
import io.cucumber.guice.ScenarioScoped;
import io.cucumber.java.en.And;
<<<<<<< HEAD
import io.cucumber.java.en.Then;
=======
>>>>>>> 4f183b1e
import org.apache.commons.text.RandomStringGenerator;
import org.apache.logging.log4j.LogManager;
import org.apache.logging.log4j.Logger;

import java.io.BufferedWriter;
import java.io.File;
import java.io.IOException;
import java.nio.file.Files;
import java.nio.file.Path;
import java.nio.file.StandardOpenOption;
import java.util.ArrayList;
import java.util.Arrays;
<<<<<<< HEAD
=======
import java.util.Comparator;
>>>>>>> 4f183b1e
import java.util.List;
import java.util.Objects;
import java.util.stream.Collectors;

import static org.junit.jupiter.api.Assertions.assertEquals;

@ScenarioScoped
public class FileSteps {

    private static final RandomStringGenerator RANDOM_STRING_GENERATOR =
            new RandomStringGenerator.Builder().withinRange('a', 'z').build();
    private static Logger LOGGER = LogManager.getLogger(FileSteps.class);
    private final Platform platform;
    private final TestContext testContext;
    private final ScenarioContext scenarioContext;

    private final String ACTIVE_FILE = "ActiveFile";

    /**
     * Arranges some log files with content on the /logs folder for a component
     * to simulate a devices where logs have already bee written.
     *
     * @param platform     number of log files to write.
     * @param testContext name of the component.
     * @param scenarioContext name of the component.
     */
    @Inject
    public FileSteps(Platform platform, TestContext testContext, ScenarioContext scenarioContext) {
        this.platform = platform;
        this.testContext = testContext;
        this.scenarioContext = scenarioContext;
    }

    private static List<String> generateRandomMessages(int n, int length) {
        List<String> msgs = new ArrayList<>();
        for (int i = 0; i < n; i++) {
            // TODO: Improves this as this is not how the logger writes the logs
            msgs.add(RANDOM_STRING_GENERATOR.generate(length));
        }
        return msgs;
    }

    /**
     * Arranges some log files with content on the /logs folder for a component
     * to simulate a devices where logs have already bee written.
     *
     * @param numFiles      number of log files to write.
     * @param componentName name of the component.
     * @throws IOException thrown when file fails to be written.
     */
    @And("{int} temporary rotated log files for component {word} have been created")
    public void arrangeComponentLogFiles(int numFiles, String componentName) throws IOException {
        Path logsDirectory = testContext.installRoot().resolve("logs");
        LOGGER.info("Writing {} log files into {}", numFiles, logsDirectory.toString());
        if (!platform.files().exists(logsDirectory)) {
            throw new IllegalStateException("No logs directory");
        }
        scenarioContext.put(componentName + "LogDirectory", logsDirectory.toString());
        String filePrefix = "greengrass";
        if (!Objects.equals("aws.greengrass.Nucleus", componentName)) {
            filePrefix = componentName;
        }
        String fileName = "";
        for (int i = 0; i < numFiles; i++) {
            fileName = String.format("%s_%d.log", filePrefix, i);
            createFileAndWriteData(logsDirectory, fileName, false);
        }
        scenarioContext.put(componentName + ACTIVE_FILE, logsDirectory.resolve(fileName).toAbsolutePath().toString());
    }

    private void createFileAndWriteData(Path tempDirectoryPath, String fileNamePrefix, boolean isTemp)
            throws IOException {
        Path filePath;
        if (isTemp) {
            filePath = Files.createTempFile(tempDirectoryPath, fileNamePrefix, "");
        } else {
            filePath = Files.createFile(tempDirectoryPath.resolve(fileNamePrefix));
        }
        File file = filePath.toFile();
        List<String> randomMessages = generateRandomMessages(10, 1024);
        for (String messageBytes : randomMessages) {
            addDataToFile(messageBytes, file.toPath());
        }
    }

    private void addDataToFile(String data, Path filePath) throws IOException {
        try (BufferedWriter writer = Files.newBufferedWriter(filePath, StandardOpenOption.APPEND)) {
            writer.write(data + "\r\n");
        }
    }

    /**
     * Arranges some log files with content on the /logs folder for a component
     * to simulate a devices where logs have already bee written.
<<<<<<< HEAD
     * @param componentName  name of the component.
     * @throws IOException   thrown when file fails to be written.
     */

    @Then("I verify that 5 temporary rotated log files for component {word} are still available")
    public void verifyActiveFile(String componentName) {
        Path logsDirectory = testContext.installRoot().resolve("logs");
        if (!platform.files().exists(logsDirectory)) {
            throw new IllegalStateException("No logs directory");
        }
        List<File> componentFiles = Arrays.stream(logsDirectory.toFile().listFiles())
                .filter(File::isFile)
                .filter(file -> file.getName().startsWith(componentName))
                .collect(Collectors.toList());
        assertEquals(5, componentFiles.size());
    }

}
=======
     *
     * @param componentName name of the component.
     */
    @And("I verify the rotated files are deleted except for the active log file for component {word}")
    public void verifyActiveFile(String componentName) {
        Path logsDirectory = testContext.installRoot().resolve("logs");

        if (!platform.files().exists(logsDirectory)) {
            throw new IllegalStateException("No logs directory");
        }

        List<File> componentFiles = Arrays.stream(logsDirectory.toFile().listFiles())
                .filter(File::isFile)
                .filter(file -> file.getName().startsWith(componentName))
                .sorted(Comparator.comparingLong(File::lastModified))
                .collect(Collectors.toList());

        assertEquals(1, componentFiles.size());
        File activeFile = componentFiles.get(componentFiles.size() - 1);

        String expectedActiveFilePath = scenarioContext.get(componentName + ACTIVE_FILE);
        assertEquals(expectedActiveFilePath, activeFile.getAbsolutePath());
    }
    @And("I verify the rotated files are not deleted except for the active log file for component {word}")
    public void verifyActiveFilenotDeleted(String componentName) {
        Path logsDirectory = testContext.installRoot().resolve("logs");

        if (!platform.files().exists(logsDirectory)) {
            throw new IllegalStateException("No logs directory");
        }

        List<File> componentFiles = Arrays.stream(logsDirectory.toFile().listFiles())
                .filter(File::isFile)
                .filter(file -> file.getName().startsWith(componentName))
                .sorted(Comparator.comparingLong(File::lastModified))
                .collect(Collectors.toList());
        assertEquals(5, componentFiles.size());
    }
}

>>>>>>> 4f183b1e
<|MERGE_RESOLUTION|>--- conflicted
+++ resolved
@@ -11,10 +11,7 @@
 import com.google.inject.Inject;
 import io.cucumber.guice.ScenarioScoped;
 import io.cucumber.java.en.And;
-<<<<<<< HEAD
 import io.cucumber.java.en.Then;
-=======
->>>>>>> 4f183b1e
 import org.apache.commons.text.RandomStringGenerator;
 import org.apache.logging.log4j.LogManager;
 import org.apache.logging.log4j.Logger;
@@ -27,10 +24,7 @@
 import java.nio.file.StandardOpenOption;
 import java.util.ArrayList;
 import java.util.Arrays;
-<<<<<<< HEAD
-=======
 import java.util.Comparator;
->>>>>>> 4f183b1e
 import java.util.List;
 import java.util.Objects;
 import java.util.stream.Collectors;
@@ -125,7 +119,6 @@
     /**
      * Arranges some log files with content on the /logs folder for a component
      * to simulate a devices where logs have already bee written.
-<<<<<<< HEAD
      * @param componentName  name of the component.
      * @throws IOException   thrown when file fails to be written.
      */
@@ -144,7 +137,7 @@
     }
 
 }
-=======
+
      *
      * @param componentName name of the component.
      */
@@ -184,5 +177,3 @@
         assertEquals(5, componentFiles.size());
     }
 }
-
->>>>>>> 4f183b1e
