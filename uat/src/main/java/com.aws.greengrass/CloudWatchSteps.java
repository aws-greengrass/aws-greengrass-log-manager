--- conflicted
+++ resolved
@@ -98,7 +98,6 @@
 
         return exists;
     }
-<<<<<<< HEAD
 
     /**
      * Gets the currently processing logstreams
@@ -127,8 +126,4 @@
             }
         }
     }
-}
-
-=======
-}
->>>>>>> 9790630d
+}