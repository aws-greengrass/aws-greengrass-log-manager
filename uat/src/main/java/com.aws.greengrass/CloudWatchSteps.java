--- conflicted
+++ resolved
@@ -93,9 +93,6 @@
 
         return exists;
     }
-<<<<<<< HEAD
-}
-=======
 
     /**
      * Gets the currently processing logstreams
@@ -124,6 +121,4 @@
             }
         }
     }
-}
-
->>>>>>> bb06a1de
+}