package com.aws.greengrass;

import com.aws.greengrass.testing.model.ScenarioContext;
import com.aws.greengrass.testing.model.TestContext;
import com.aws.greengrass.testing.platform.Platform;
import com.google.inject.Inject;
import io.cucumber.guice.ScenarioScoped;
import io.cucumber.java.en.And;
<<<<<<< HEAD
=======
import io.cucumber.java.en.Given;
>>>>>>> bb06a1de
import org.apache.commons.text.RandomStringGenerator;
import org.apache.logging.log4j.LogManager;
import org.apache.logging.log4j.Logger;

import java.io.BufferedWriter;
import java.io.File;
import java.io.FilenameFilter;
import java.io.IOException;
import java.nio.file.Files;
import java.nio.file.Path;
import java.nio.file.StandardOpenOption;
import java.util.ArrayList;
import java.util.Arrays;
import java.util.Comparator;
import java.util.List;

import java.util.stream.Collectors;

import static org.junit.Assert.assertEquals;

import java.util.Objects;
import java.util.stream.Collectors;

import static org.junit.Assert.assertEquals;


@ScenarioScoped
public class FileSteps {

    private static final RandomStringGenerator RANDOM_STRING_GENERATOR =
            new RandomStringGenerator.Builder().withinRange('a', 'z').build();
    private static Logger LOGGER = LogManager.getLogger(FileSteps.class);
    private final Platform platform;
    private final TestContext testContext;
    private final ScenarioContext scenarioContext;

    /**
     * Arranges some log files with content on the /logs folder for a component
     * to simulate a devices where logs have already bee written.
     * @param platform     number of log files to write.
     * @param testContext name of the component.
     * @param scenarioContext name of the component.
     */

    @Inject
<<<<<<< HEAD
=======


    @SuppressWarnings("MissingJavadocMethod")

>>>>>>> bb06a1de
    public FileSteps(Platform platform, TestContext testContext, ScenarioContext scenarioContext) {
        this.platform = platform;
        this.testContext = testContext;
        this.scenarioContext = scenarioContext;
    }

    private static List<String> generateRandomMessages(int n, int length) {
        List<String> msgs = new ArrayList<>();
        for (int i = 0; i < n; i++) {
            // TODO: Improves this as this is not how the logger writes the logs
            msgs.add(RANDOM_STRING_GENERATOR.generate(length));
        }
        return msgs;
    }

    /**
     * Arranges some log files with content on the /logs folder for a component
     * to simulate a devices where logs have already bee written.
     *
     * @param numFiles      number of log files to write.
     * @param componentName name of the component.
     * @throws IOException thrown when file fails to be written.
     */
    @And("{int} temporary rotated log files for component {word} have been created")
    public void arrangeComponentLogFiles(int numFiles, String componentName) throws IOException {
        Path logsDirectory = testContext.installRoot().resolve("logs");
        LOGGER.info("Writing {} log files into {}", numFiles, logsDirectory.toString());
        if (!platform.files().exists(logsDirectory)) {
            throw new IllegalStateException("No logs directory");
        }


        scenarioContext.put(componentName + "LogDirectory", logsDirectory.toString());
        String filePrefix = "greengrass";
        if (!componentName.equals("aws.greengrass.Nucleus")) {

        scenarioContext.put(componentName + "LogDirectory", logsDirectory.toString());
        String filePrefix = "greengrass";
        if (!Objects.equals("aws.greengrass.Nucleus", componentName)) {

            filePrefix = componentName;
        }
        String fileName = "";
        for (int i = 0; i < numFiles; i++) {
            fileName = String.format("%s_%d.log", filePrefix, i);
            createFileAndWriteData(logsDirectory, fileName, false);
        }
        scenarioContext.put(componentName + "ActiveFile", logsDirectory.resolve(fileName).toAbsolutePath().toString());
    }

    private void createFileAndWriteData(Path tempDirectoryPath, String fileNamePrefix, boolean isTemp)
            throws IOException {
        Path filePath;
        if (isTemp) {
            filePath = Files.createTempFile(tempDirectoryPath, fileNamePrefix, "");
        } else {
            filePath = Files.createFile(tempDirectoryPath.resolve(fileNamePrefix));
        }
        File file = filePath.toFile();
        List<String> randomMessages = generateRandomMessages(10, 1024);
        for (String messageBytes : randomMessages) {
            addDataToFile(messageBytes, file.toPath());
        }
    }

    private void addDataToFile(String data, Path filePath) throws IOException {
        try (BufferedWriter writer = Files.newBufferedWriter(filePath, StandardOpenOption.APPEND)) {
            writer.write(data + "\r\n");
        }
    }
<<<<<<< HEAD
    /**
     * Arranges some log files with content on the /logs folder for a component
     * to simulate a devices where logs have already bee written.
     * @param componentName name of the component.
     * @throws IOException thrown when file fails to be written.
     */

=======
>>>>>>> bb06a1de
    @And("I verify the rotated files are deleted except for the active log file for component {word}")
    public void verifyActiveFile(String componentName) {
        Path logsDirectory = testContext.installRoot().resolve("logs");
        if (!platform.files().exists(logsDirectory)) {
            throw new IllegalStateException("No logs directory");
        }
<<<<<<< HEAD
        FilenameFilter f = new
                FilenameFilter() {
            @Override
            public boolean accept(File dir, String name) {
                if (name.startsWith(componentName)) {
                    return true;
                } else {
                    return false;
                }
            }
        };

        List<File> componentFiles = Arrays.stream(logsDirectory.toFile().listFiles(f))
=======
        List<File> componentFiles = Arrays.stream(logsDirectory.toFile().listFiles())
>>>>>>> bb06a1de
                .filter(File::isFile)
                .sorted(Comparator.comparingLong(File::lastModified))
                .collect(Collectors.toList());
        assertEquals(1, componentFiles.size());
        File activeFile = componentFiles.get(componentFiles.size() - 1);
        // When writing the files for a component store on the scenario context the path of the last file that got
        // written
        String expectedActiveFilePath = scenarioContext.get(componentName + "ActiveFile");
        assertEquals(expectedActiveFilePath, activeFile.getAbsolutePath());
    }
<<<<<<< HEAD
    }
=======
}




>>>>>>> bb06a1de

<|MERGE_RESOLUTION|>--- conflicted
+++ resolved
@@ -6,10 +6,6 @@
 import com.google.inject.Inject;
 import io.cucumber.guice.ScenarioScoped;
 import io.cucumber.java.en.And;
-<<<<<<< HEAD
-=======
-import io.cucumber.java.en.Given;
->>>>>>> bb06a1de
 import org.apache.commons.text.RandomStringGenerator;
 import org.apache.logging.log4j.LogManager;
 import org.apache.logging.log4j.Logger;
@@ -25,16 +21,10 @@
 import java.util.Arrays;
 import java.util.Comparator;
 import java.util.List;
-
-import java.util.stream.Collectors;
-
-import static org.junit.Assert.assertEquals;
-
 import java.util.Objects;
 import java.util.stream.Collectors;
 
 import static org.junit.Assert.assertEquals;
-
 
 @ScenarioScoped
 public class FileSteps {
@@ -55,13 +45,6 @@
      */
 
     @Inject
-<<<<<<< HEAD
-=======
-
-
-    @SuppressWarnings("MissingJavadocMethod")
-
->>>>>>> bb06a1de
     public FileSteps(Platform platform, TestContext testContext, ScenarioContext scenarioContext) {
         this.platform = platform;
         this.testContext = testContext;
@@ -92,16 +75,9 @@
         if (!platform.files().exists(logsDirectory)) {
             throw new IllegalStateException("No logs directory");
         }
-
-
-        scenarioContext.put(componentName + "LogDirectory", logsDirectory.toString());
-        String filePrefix = "greengrass";
-        if (!componentName.equals("aws.greengrass.Nucleus")) {
-
         scenarioContext.put(componentName + "LogDirectory", logsDirectory.toString());
         String filePrefix = "greengrass";
         if (!Objects.equals("aws.greengrass.Nucleus", componentName)) {
-
             filePrefix = componentName;
         }
         String fileName = "";
@@ -132,7 +108,6 @@
             writer.write(data + "\r\n");
         }
     }
-<<<<<<< HEAD
     /**
      * Arranges some log files with content on the /logs folder for a component
      * to simulate a devices where logs have already bee written.
@@ -140,31 +115,25 @@
      * @throws IOException thrown when file fails to be written.
      */
 
-=======
->>>>>>> bb06a1de
     @And("I verify the rotated files are deleted except for the active log file for component {word}")
     public void verifyActiveFile(String componentName) {
         Path logsDirectory = testContext.installRoot().resolve("logs");
         if (!platform.files().exists(logsDirectory)) {
             throw new IllegalStateException("No logs directory");
         }
-<<<<<<< HEAD
         FilenameFilter f = new
                 FilenameFilter() {
-            @Override
-            public boolean accept(File dir, String name) {
-                if (name.startsWith(componentName)) {
-                    return true;
-                } else {
-                    return false;
-                }
-            }
-        };
+                    @Override
+                    public boolean accept(File dir, String name) {
+                        if (name.startsWith(componentName)) {
+                            return true;
+                        } else {
+                            return false;
+                        }
+                    }
+                };
 
         List<File> componentFiles = Arrays.stream(logsDirectory.toFile().listFiles(f))
-=======
-        List<File> componentFiles = Arrays.stream(logsDirectory.toFile().listFiles())
->>>>>>> bb06a1de
                 .filter(File::isFile)
                 .sorted(Comparator.comparingLong(File::lastModified))
                 .collect(Collectors.toList());
@@ -175,13 +144,5 @@
         String expectedActiveFilePath = scenarioContext.get(componentName + "ActiveFile");
         assertEquals(expectedActiveFilePath, activeFile.getAbsolutePath());
     }
-<<<<<<< HEAD
-    }
-=======
 }
 
-
-
-
->>>>>>> bb06a1de
-
