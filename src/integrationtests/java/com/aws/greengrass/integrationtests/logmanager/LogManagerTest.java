/*
 * Copyright Amazon.com, Inc. or its affiliates. All Rights Reserved.
 * SPDX-License-Identifier: Apache-2.0
 */

package com.aws.greengrass.integrationtests.logmanager;

import com.aws.greengrass.dependency.State;
import com.aws.greengrass.deployment.DeviceConfiguration;
import com.aws.greengrass.deployment.exceptions.DeviceConfigurationException;
import com.aws.greengrass.integrationtests.BaseITCase;
import com.aws.greengrass.integrationtests.util.ConfigPlatformResolver;
import com.aws.greengrass.lifecyclemanager.Kernel;
import com.aws.greengrass.logging.impl.LogManager;
import com.aws.greengrass.logging.impl.config.LogConfig;
import com.aws.greengrass.logging.impl.config.LogStore;
import com.aws.greengrass.logging.impl.config.model.LogConfigUpdate;
import com.aws.greengrass.logmanager.LogManagerService;
import com.aws.greengrass.testcommons.testutilities.GGExtension;
import com.aws.greengrass.util.exceptions.TLSAuthException;
import com.fasterxml.jackson.databind.ObjectMapper;
import com.fasterxml.jackson.dataformat.yaml.YAMLFactory;
import org.junit.jupiter.api.AfterEach;
import org.junit.jupiter.api.BeforeEach;
import org.junit.jupiter.api.Test;
import org.junit.jupiter.api.extension.ExtendWith;
import org.junit.jupiter.api.extension.ExtensionContext;
import org.mockito.ArgumentCaptor;
import org.mockito.Captor;
import org.mockito.Mock;
import org.mockito.junit.jupiter.MockitoExtension;
import org.slf4j.event.Level;
import software.amazon.awssdk.crt.CrtRuntimeException;
import software.amazon.awssdk.services.cloudwatchlogs.CloudWatchLogsClient;
import software.amazon.awssdk.services.cloudwatchlogs.model.PutLogEventsRequest;
import software.amazon.awssdk.services.cloudwatchlogs.model.PutLogEventsResponse;

import java.io.File;
import java.io.IOException;
import java.net.URISyntaxException;
import java.nio.charset.StandardCharsets;
import java.nio.file.Files;
import java.nio.file.NoSuchFileException;
import java.nio.file.Path;
import java.nio.file.Paths;
import java.text.SimpleDateFormat;
import java.time.Duration;
import java.time.format.DateTimeParseException;
import java.util.ArrayList;
import java.util.Date;
import java.util.List;
import java.util.Locale;
import java.util.Map;
import java.util.TimeZone;
import java.util.concurrent.CompletableFuture;
import java.util.concurrent.CountDownLatch;
import java.util.concurrent.TimeUnit;
import java.util.regex.Pattern;

import static com.aws.greengrass.componentmanager.KernelConfigResolver.CONFIGURATION_CONFIG_KEY;
import static com.aws.greengrass.deployment.converter.DeploymentDocumentConverter.LOCAL_DEPLOYMENT_GROUP_NAME;
import static com.aws.greengrass.integrationtests.logmanager.util.LogFileHelper.createFileAndWriteData;
import static com.aws.greengrass.integrationtests.logmanager.util.LogFileHelper.createTempFileAndWriteData;
import static com.aws.greengrass.logging.impl.config.LogConfig.newLogConfigFromRootConfig;
import static com.aws.greengrass.logmanager.CloudWatchAttemptLogsProcessor.DEFAULT_LOG_STREAM_NAME;
import static com.aws.greengrass.logmanager.LogManagerService.COMPONENT_LOGS_CONFIG_MAP_TOPIC_NAME;
import static com.aws.greengrass.logmanager.LogManagerService.DEFAULT_FILE_REGEX;
import static com.aws.greengrass.logmanager.LogManagerService.DELETE_LOG_FILES_AFTER_UPLOAD_CONFIG_TOPIC_NAME;
import static com.aws.greengrass.logmanager.LogManagerService.DISK_SPACE_LIMIT_CONFIG_TOPIC_NAME;
<<<<<<< HEAD
import static com.aws.greengrass.logmanager.LogManagerService.DISK_SPACE_LIMIT_UNIT_CONFIG_TOPIC_NAME;
=======
>>>>>>> 219e57be
import static com.aws.greengrass.logmanager.LogManagerService.FILE_DIRECTORY_PATH_CONFIG_TOPIC_NAME;
import static com.aws.greengrass.logmanager.LogManagerService.FILE_REGEX_CONFIG_TOPIC_NAME;
import static com.aws.greengrass.logmanager.LogManagerService.LOGS_UPLOADER_CONFIGURATION_TOPIC;
import static com.aws.greengrass.logmanager.LogManagerService.LOGS_UPLOADER_PERIODIC_UPDATE_INTERVAL_SEC;
import static com.aws.greengrass.logmanager.LogManagerService.MIN_LOG_LEVEL_CONFIG_TOPIC_NAME;
import static com.aws.greengrass.testcommons.testutilities.ExceptionLogProtector.ignoreExceptionOfType;
import static com.github.grantwest.eventually.EventuallyLambdaMatcher.eventuallyEval;
import static org.hamcrest.MatcherAssert.assertThat;
import static org.hamcrest.Matchers.equalTo;
import static org.hamcrest.Matchers.is;
import static org.junit.jupiter.api.Assertions.assertEquals;
import static org.junit.jupiter.api.Assertions.assertNotNull;
import static org.junit.jupiter.api.Assertions.assertTrue;
import static org.mockito.ArgumentMatchers.any;
import static org.mockito.Mockito.atLeastOnce;
import static org.mockito.Mockito.lenient;
import static org.mockito.Mockito.verify;

@SuppressWarnings("PMD.UnsynchronizedStaticFormatter")
@ExtendWith({GGExtension.class, MockitoExtension.class})
class LogManagerTest extends BaseITCase {
    private static final String THING_NAME = "ThingName";
    private static final String AWS_REGION = "us-east-1";
    private static Kernel kernel;
    private static final SimpleDateFormat DATE_FORMATTER = new SimpleDateFormat("yyyy/MM/dd", Locale.ENGLISH);
    private static DeviceConfiguration deviceConfiguration;
    private LogManagerService logManagerService;
    private Path tempDirectoryPath;
    private final static ObjectMapper YAML_OBJECT_MAPPER = new ObjectMapper(new YAMLFactory());

    static {
        DATE_FORMATTER.setTimeZone(TimeZone.getTimeZone("UTC"));
    }

    @Mock
    private CloudWatchLogsClient cloudWatchLogsClient;
    @Captor
    private ArgumentCaptor<PutLogEventsRequest> captor;

    private String calculateLogStreamName(String thingName, String group) {
        synchronized (DATE_FORMATTER) {
            return DEFAULT_LOG_STREAM_NAME
                    .replace("{thingName}", thingName)
                    .replace("{ggFleetId}", group)
                    .replace("{date}", DATE_FORMATTER.format(new Date()));
        }
    }

    void setupKernel(Path storeDirectory, String configFileName) throws InterruptedException,
            URISyntaxException, IOException, DeviceConfigurationException {
        lenient().when(cloudWatchLogsClient.putLogEvents(any(PutLogEventsRequest.class)))
                .thenReturn(PutLogEventsResponse.builder().nextSequenceToken("nextToken").build());

        System.setProperty("root", tempRootDir.toAbsolutePath().toString());
        CountDownLatch logManagerRunning = new CountDownLatch(1);

        CompletableFuture<Void> cf = new CompletableFuture<>();
        cf.complete(null);
        kernel = new Kernel();

        Path testRecipePath = Paths.get(LogManagerTest.class.getResource(configFileName).toURI());
        String content = new String(Files.readAllBytes(testRecipePath), StandardCharsets.UTF_8);
        content = content.replaceAll("\\{\\{logFileDirectoryPath}}",
                storeDirectory.toAbsolutePath().toString());

        Map<String, Object> objectMap = YAML_OBJECT_MAPPER.readValue(content, Map.class);
        kernel.parseArgs();
        kernel.getConfig().mergeMap(System.currentTimeMillis(), ConfigPlatformResolver.resolvePlatformMap(objectMap));

        kernel.getContext().addGlobalStateChangeListener((service, oldState, newState) -> {
            if (service.getName().equals(LogManagerService.LOGS_UPLOADER_SERVICE_TOPICS)
                    && newState.equals(State.RUNNING)) {
                logManagerRunning.countDown();
                logManagerService = (LogManagerService) service;
            }
        });
        deviceConfiguration = new DeviceConfiguration(kernel, "ThingName", "xxxxxx-ats.iot.us-east-1.amazonaws.com", "xxxxxx.credentials.iot.us-east-1.amazonaws.com", "privKeyFilePath",
                "certFilePath", "caFilePath", "us-east-1", "roleAliasName");

        kernel.getContext().put(DeviceConfiguration.class, deviceConfiguration);
        // set required instances from context
        kernel.launch();
        assertTrue(logManagerRunning.await(10, TimeUnit.SECONDS));

        logManagerService.getUploader().setCloudWatchLogsClient(cloudWatchLogsClient);
    }

    @BeforeEach
    void beforeEach(ExtensionContext context) {
        ignoreExceptionOfType(context, TLSAuthException.class);
        ignoreExceptionOfType(context, InterruptedException.class);
        ignoreExceptionOfType(context, DateTimeParseException.class);
        ignoreExceptionOfType(context, CrtRuntimeException.class);
    }

    @AfterEach
    void afterEach() {
        kernel.shutdown();
    }

    @Test
    void GIVEN_user_component_config_with_small_periodic_interval_WHEN_interval_elapses_THEN_logs_are_uploaded_to_cloud()
            throws Exception {
        tempDirectoryPath = Files.createTempDirectory(tempRootDir, "IntegrationTestsTemporaryLogFiles");

        for (int i = 0; i < 5; i++) {
            createTempFileAndWriteData(tempDirectoryPath, "integTestRandomLogFiles.log_",  "");
        }
        createTempFileAndWriteData(tempDirectoryPath, "integTestRandomLogFiles.log",  "");

        setupKernel(tempDirectoryPath, "smallPeriodicIntervalUserComponentConfig.yaml");
        TimeUnit.SECONDS.sleep(30);
        verify(cloudWatchLogsClient, atLeastOnce()).putLogEvents(captor.capture());

        List<PutLogEventsRequest> putLogEventsRequests = captor.getAllValues();
        assertEquals(1, putLogEventsRequests.size());
        for (PutLogEventsRequest request : putLogEventsRequests) {
            assertEquals(calculateLogStreamName(THING_NAME, LOCAL_DEPLOYMENT_GROUP_NAME), request.logStreamName());
            assertEquals("/aws/greengrass/UserComponent/" + AWS_REGION + "/UserComponentA",
                    request.logGroupName());
            assertNotNull(request.logEvents());
            assertEquals(50, request.logEvents().size());
            assertEquals(51200, request.logEvents().stream().mapToLong(value -> value.message().length())
                    .sum());
        }
        File folder = tempDirectoryPath.toFile();
        Pattern logFileNamePattern = Pattern.compile("^integTestRandomLogFiles.log\\w*");
        List<File> allFiles = new ArrayList<>();
        File[] files = folder.listFiles();
        if (files != null) {
            for (File file : files) {
                if (file.isFile()
                        && logFileNamePattern.matcher(file.getName()).find()
                        && file.length() > 0) {
                    allFiles.add(file);
                }
            }
        }
        assertEquals(1, allFiles.size());
    }

    @Test
    void GIVEN_user_component_config_with_small_periodic_interval_and_only_required_config_WHEN_interval_elapses_THEN_logs_are_uploaded_to_cloud()
            throws Exception {
        tempDirectoryPath = Files.createDirectory(tempRootDir.resolve("logs"));
        LogConfig.getRootLogConfig().setLevel(Level.TRACE);
        LogConfig.getRootLogConfig().setStore(LogStore.FILE);
        LogManager.getLogConfigurations().putIfAbsent("UserComponentB",
                newLogConfigFromRootConfig(LogConfigUpdate.builder().fileName("UserComponentB.log").build()));

        for (int i = 0; i < 5; i++) {
            createFileAndWriteData(tempDirectoryPath, "UserComponentB_" + i);
        }
        createFileAndWriteData(tempDirectoryPath, "UserComponentB");

        setupKernel(tempDirectoryPath, "smallPeriodicIntervalOnlyReqUserComponentConfig.yaml");
        TimeUnit.SECONDS.sleep(30);
        verify(cloudWatchLogsClient, atLeastOnce()).putLogEvents(captor.capture());

        List<PutLogEventsRequest> putLogEventsRequests = captor.getAllValues();
        assertEquals(1, putLogEventsRequests.size());
        for (PutLogEventsRequest request : putLogEventsRequests) {
            assertEquals(calculateLogStreamName(THING_NAME, LOCAL_DEPLOYMENT_GROUP_NAME), request.logStreamName());
            assertEquals("/aws/greengrass/UserComponent/" + AWS_REGION + "/UserComponentB",
                    request.logGroupName());
            assertNotNull(request.logEvents());
            assertEquals(50, request.logEvents().size());
            assertEquals(51200, request.logEvents().stream().mapToLong(value -> value.message().length())
                    .sum());
        }
        File folder = tempDirectoryPath.toFile();
        Pattern logFileNamePattern = Pattern.compile("^UserComponentB\\w*.log");
        List<File> allFiles = new ArrayList<>();
        File[] files = folder.listFiles();
        if (files != null) {
            for (File file : files) {
                if (file.isFile()
                        && logFileNamePattern.matcher(file.getName()).find()
                        && file.length() > 0) {
                    allFiles.add(file);
                }
            }
        }
        assertEquals(1, allFiles.size());
    }

    @Test
    void GIVEN_system_config_with_small_periodic_interval_WHEN_interval_elapses_THEN_logs_are_uploaded_to_cloud(
            ExtensionContext ec) throws Exception {
        ignoreExceptionOfType(ec, NoSuchFileException.class);
        LogManager.getRootLogConfiguration().setStoreDirectory(tempRootDir);
        tempDirectoryPath = LogManager.getRootLogConfiguration().getStoreDirectory().resolve("logs");
        String fileName = LogManager.getRootLogConfiguration().getFileName();
        Files.createDirectory(tempDirectoryPath);
        for (int i = 0; i < 5; i++) {
            createTempFileAndWriteData(tempDirectoryPath, fileName, ".log");
        }
        createTempFileAndWriteData(tempDirectoryPath, fileName + ".log", "");

        setupKernel(tempRootDir, "smallPeriodicIntervalSystemComponentConfig.yaml");
        TimeUnit.SECONDS.sleep(30);
        verify(cloudWatchLogsClient, atLeastOnce()).putLogEvents(captor.capture());

        List<PutLogEventsRequest> putLogEventsRequests = captor.getAllValues();
        assertEquals(1, putLogEventsRequests.size());

        for (PutLogEventsRequest request : putLogEventsRequests) {
            assertEquals(calculateLogStreamName(THING_NAME, LOCAL_DEPLOYMENT_GROUP_NAME), request.logStreamName());
            assertEquals("/aws/greengrass/GreengrassSystemComponent/" + AWS_REGION + "/System",
                    request.logGroupName());
            assertNotNull(request.logEvents());
            assertTrue(request.logEvents().size() >= 50);
            assertTrue(request.logEvents().stream().mapToLong(value -> value.message().length()).sum()
                    >= 51200);
        }
        File folder = tempDirectoryPath.toFile();
        Pattern logFileNamePattern = Pattern.compile(String.format(DEFAULT_FILE_REGEX, fileName));
        List<File> allFiles = new ArrayList<>();
        File[] files = folder.listFiles();
        if (files != null) {
            for (File file : files) {
                if (file.isFile()
                        && logFileNamePattern.matcher(file.getName()).find()
                        && file.length() > 0) {
                    allFiles.add(file);
                }
            }
        }
        assertEquals(1, allFiles.size());
    }

    @Test
<<<<<<< HEAD
    void GIVEN_system_and_component_configs_WHEN_individual_configs_are_reset_and_replaced_THEN_correct_values_are_used()
=======
    void GIVEN_component_configs_WHEN_individual_configs_are_reset_THEN_correct_default_values_are_used()
>>>>>>> 219e57be
            throws Exception {
        String componentName = "UserComponentA";

        tempDirectoryPath = Files.createTempDirectory(tempRootDir, "IntegrationTestsTemporaryLogFiles");
        setupKernel(tempDirectoryPath, "configsDifferentFromDefaults.yaml");

<<<<<<< HEAD
        // Verify correct reset and replacement for periodicUploadIntervalSec
        assertThat(()-> logManagerService.getPeriodicUpdateIntervalSec(), eventuallyEval(is(60),
                Duration.ofSeconds(30)));
        logManagerService.getConfig().find(CONFIGURATION_CONFIG_KEY, LOGS_UPLOADER_PERIODIC_UPDATE_INTERVAL_SEC).remove();
        assertThat(()-> logManagerService.getPeriodicUpdateIntervalSec(),
                eventuallyEval(is(LogManagerService.DEFAULT_PERIODIC_UPDATE_INTERVAL_SEC), Duration.ofSeconds(30)));
        logManagerService.getConfig().lookup(CONFIGURATION_CONFIG_KEY, LOGS_UPLOADER_PERIODIC_UPDATE_INTERVAL_SEC).withValue(600);
        assertThat(()-> logManagerService.getPeriodicUpdateIntervalSec(), eventuallyEval(is(600),
                Duration.ofSeconds(30)));

        // Verify correct reset and replacement for fileNameRegex
        String fileNameRegexDefault = "^\\QUserComponentA\\E\\w*.log";
        String fileNameRegexNew = "RandomLogFileName\\w*.log";
=======
        // Verify correct reset for periodicUploadIntervalSec
        assertThat(()-> logManagerService.getPeriodicUpdateIntervalSec(), eventuallyEval(is(10), Duration.ofSeconds(30)));
        logManagerService.getConfig().find(CONFIGURATION_CONFIG_KEY, LOGS_UPLOADER_PERIODIC_UPDATE_INTERVAL_SEC).remove();
        assertThat(()-> logManagerService.getPeriodicUpdateIntervalSec(),
                eventuallyEval(is(LogManagerService.DEFAULT_PERIODIC_UPDATE_INTERVAL_SEC), Duration.ofSeconds(30)));

        // Verify correct reset for fileNameRegex
        String fileNameRegexDefault = "^\\QUserComponentA\\E\\w*.log";
>>>>>>> 219e57be
        assertThat(()-> logManagerService.getComponentLogConfigurations().get(componentName).getFileNameRegex().pattern(),
                eventuallyEval(is("^integTestRandomLogFiles.log\\w*"), Duration.ofSeconds(30)));
        logManagerService.getConfig().find(CONFIGURATION_CONFIG_KEY, LOGS_UPLOADER_CONFIGURATION_TOPIC,
                COMPONENT_LOGS_CONFIG_MAP_TOPIC_NAME, componentName, FILE_REGEX_CONFIG_TOPIC_NAME).remove();
        assertThat(()-> logManagerService.getComponentLogConfigurations().get(componentName).getFileNameRegex().pattern(),
                eventuallyEval(is(fileNameRegexDefault), Duration.ofSeconds(30)));
<<<<<<< HEAD
        logManagerService.getConfig().lookup(CONFIGURATION_CONFIG_KEY, LOGS_UPLOADER_CONFIGURATION_TOPIC,
                COMPONENT_LOGS_CONFIG_MAP_TOPIC_NAME, componentName, FILE_REGEX_CONFIG_TOPIC_NAME).withValue(fileNameRegexNew);
        assertThat(()-> logManagerService.getComponentLogConfigurations().get(componentName).getFileNameRegex().pattern(),
                eventuallyEval(is(fileNameRegexNew), Duration.ofSeconds(30)));

        // Verify correct reset and replacement for directoryPath
        Path logFileDirectoryPathDefault = tempRootDir.resolve("logs");
        Path logFileDirectoryPathNew = tempRootDir.resolve("newLogDir");
        Files.createDirectory(logFileDirectoryPathNew);
=======

        // Verify correct reset for directoryPath
        Path logFileDirectoryPathDefault = tempRootDir.resolve("logs");
>>>>>>> 219e57be
        assertThat(()-> logManagerService.getComponentLogConfigurations().get(componentName).getDirectoryPath(),
                eventuallyEval(is(tempDirectoryPath), Duration.ofSeconds(30)));
        logManagerService.getConfig().find(CONFIGURATION_CONFIG_KEY, LOGS_UPLOADER_CONFIGURATION_TOPIC,
                COMPONENT_LOGS_CONFIG_MAP_TOPIC_NAME, componentName, FILE_DIRECTORY_PATH_CONFIG_TOPIC_NAME).remove();
        assertThat(()-> logManagerService.getComponentLogConfigurations().get(componentName).getDirectoryPath(),
                eventuallyEval(is(logFileDirectoryPathDefault), Duration.ofSeconds(30)));
<<<<<<< HEAD
        logManagerService.getConfig().lookup(CONFIGURATION_CONFIG_KEY, LOGS_UPLOADER_CONFIGURATION_TOPIC,
                COMPONENT_LOGS_CONFIG_MAP_TOPIC_NAME, componentName, FILE_DIRECTORY_PATH_CONFIG_TOPIC_NAME)
                .withValue(logFileDirectoryPathNew.toString());
        assertThat(()-> logManagerService.getComponentLogConfigurations().get(componentName).getDirectoryPath(),
                eventuallyEval(is(logFileDirectoryPathNew), Duration.ofSeconds(30)));

        // Verify correct reset and replacement for minimumLogLevel
=======

        // Verify correct reset for minimumLogLevel
>>>>>>> 219e57be
        Level minimumLogLevelDefault =  Level.INFO;
        assertThat(()-> logManagerService.getComponentLogConfigurations().get(componentName).getMinimumLogLevel(),
                eventuallyEval(is(Level.TRACE), Duration.ofSeconds(30)));
        logManagerService.getConfig().find(CONFIGURATION_CONFIG_KEY, LOGS_UPLOADER_CONFIGURATION_TOPIC,
                COMPONENT_LOGS_CONFIG_MAP_TOPIC_NAME, componentName, MIN_LOG_LEVEL_CONFIG_TOPIC_NAME).remove();
        assertThat(()-> logManagerService.getComponentLogConfigurations().get(componentName).getMinimumLogLevel(),
                eventuallyEval(is(minimumLogLevelDefault), Duration.ofSeconds(30)));
<<<<<<< HEAD
        logManagerService.getConfig().lookup(CONFIGURATION_CONFIG_KEY, LOGS_UPLOADER_CONFIGURATION_TOPIC,
                COMPONENT_LOGS_CONFIG_MAP_TOPIC_NAME, componentName, MIN_LOG_LEVEL_CONFIG_TOPIC_NAME).withValue("WARN");
        assertThat(()-> logManagerService.getComponentLogConfigurations().get(componentName).getMinimumLogLevel(),
                eventuallyEval(is(Level.WARN), Duration.ofSeconds(30)));

        // Verify correct reset and replacement for deleteLogFileAfterCloudUpload
=======

        // Verify correct reset for deleteLogFileAfterCloudUpload
>>>>>>> 219e57be
        boolean deleteLogFileAfterCloudUploadDefault = false;
        assertThat(()-> logManagerService.getComponentLogConfigurations().get(componentName).isDeleteLogFileAfterCloudUpload(),
                eventuallyEval(is(true), Duration.ofSeconds(30)));
        logManagerService.getConfig().find(CONFIGURATION_CONFIG_KEY, LOGS_UPLOADER_CONFIGURATION_TOPIC,
                COMPONENT_LOGS_CONFIG_MAP_TOPIC_NAME, componentName, DELETE_LOG_FILES_AFTER_UPLOAD_CONFIG_TOPIC_NAME).remove();
        assertThat(()-> logManagerService.getComponentLogConfigurations().get(componentName).isDeleteLogFileAfterCloudUpload(),
                eventuallyEval(is(deleteLogFileAfterCloudUploadDefault), Duration.ofSeconds(30)));
<<<<<<< HEAD
        logManagerService.getConfig().lookup(CONFIGURATION_CONFIG_KEY, LOGS_UPLOADER_CONFIGURATION_TOPIC,
                COMPONENT_LOGS_CONFIG_MAP_TOPIC_NAME, componentName, DELETE_LOG_FILES_AFTER_UPLOAD_CONFIG_TOPIC_NAME).withValue(true);
        assertThat(()-> logManagerService.getComponentLogConfigurations().get(componentName).isDeleteLogFileAfterCloudUpload(),
                eventuallyEval(is(true), Duration.ofSeconds(30)));

        // Verify correct reset and replacement for diskSpaceLimit (expected to be null)
=======

        // Verify correct reset for diskSpaceLimit (expected to be null)
>>>>>>> 219e57be
        assertThat(()-> logManagerService.getComponentLogConfigurations().get(componentName).getDiskSpaceLimit(),
                eventuallyEval(is(20480L), Duration.ofSeconds(30)));
        logManagerService.getConfig().find(CONFIGURATION_CONFIG_KEY, LOGS_UPLOADER_CONFIGURATION_TOPIC,
                COMPONENT_LOGS_CONFIG_MAP_TOPIC_NAME, componentName, DISK_SPACE_LIMIT_CONFIG_TOPIC_NAME).remove();
        assertThat(()-> logManagerService.getComponentLogConfigurations().get(componentName).getDiskSpaceLimit() == null,
                eventuallyEval(equalTo(true), Duration.ofSeconds(30)));
<<<<<<< HEAD
        logManagerService.getConfig().lookup(CONFIGURATION_CONFIG_KEY, LOGS_UPLOADER_CONFIGURATION_TOPIC,
                COMPONENT_LOGS_CONFIG_MAP_TOPIC_NAME, componentName, DISK_SPACE_LIMIT_CONFIG_TOPIC_NAME).withValue(5);
        logManagerService.getConfig().lookup(CONFIGURATION_CONFIG_KEY, LOGS_UPLOADER_CONFIGURATION_TOPIC,
                COMPONENT_LOGS_CONFIG_MAP_TOPIC_NAME, componentName, DISK_SPACE_LIMIT_UNIT_CONFIG_TOPIC_NAME).withValue("MB");
        assertThat(()-> logManagerService.getComponentLogConfigurations().get(componentName).getDiskSpaceLimit(),
                eventuallyEval(is(5242880L), Duration.ofSeconds(30)));
=======
>>>>>>> 219e57be
    }
}<|MERGE_RESOLUTION|>--- conflicted
+++ resolved
@@ -67,10 +67,7 @@
 import static com.aws.greengrass.logmanager.LogManagerService.DEFAULT_FILE_REGEX;
 import static com.aws.greengrass.logmanager.LogManagerService.DELETE_LOG_FILES_AFTER_UPLOAD_CONFIG_TOPIC_NAME;
 import static com.aws.greengrass.logmanager.LogManagerService.DISK_SPACE_LIMIT_CONFIG_TOPIC_NAME;
-<<<<<<< HEAD
 import static com.aws.greengrass.logmanager.LogManagerService.DISK_SPACE_LIMIT_UNIT_CONFIG_TOPIC_NAME;
-=======
->>>>>>> 219e57be
 import static com.aws.greengrass.logmanager.LogManagerService.FILE_DIRECTORY_PATH_CONFIG_TOPIC_NAME;
 import static com.aws.greengrass.logmanager.LogManagerService.FILE_REGEX_CONFIG_TOPIC_NAME;
 import static com.aws.greengrass.logmanager.LogManagerService.LOGS_UPLOADER_CONFIGURATION_TOPIC;
@@ -303,18 +300,13 @@
     }
 
     @Test
-<<<<<<< HEAD
     void GIVEN_system_and_component_configs_WHEN_individual_configs_are_reset_and_replaced_THEN_correct_values_are_used()
-=======
-    void GIVEN_component_configs_WHEN_individual_configs_are_reset_THEN_correct_default_values_are_used()
->>>>>>> 219e57be
             throws Exception {
         String componentName = "UserComponentA";
 
         tempDirectoryPath = Files.createTempDirectory(tempRootDir, "IntegrationTestsTemporaryLogFiles");
         setupKernel(tempDirectoryPath, "configsDifferentFromDefaults.yaml");
 
-<<<<<<< HEAD
         // Verify correct reset and replacement for periodicUploadIntervalSec
         assertThat(()-> logManagerService.getPeriodicUpdateIntervalSec(), eventuallyEval(is(60),
                 Duration.ofSeconds(30)));
@@ -328,23 +320,12 @@
         // Verify correct reset and replacement for fileNameRegex
         String fileNameRegexDefault = "^\\QUserComponentA\\E\\w*.log";
         String fileNameRegexNew = "RandomLogFileName\\w*.log";
-=======
-        // Verify correct reset for periodicUploadIntervalSec
-        assertThat(()-> logManagerService.getPeriodicUpdateIntervalSec(), eventuallyEval(is(10), Duration.ofSeconds(30)));
-        logManagerService.getConfig().find(CONFIGURATION_CONFIG_KEY, LOGS_UPLOADER_PERIODIC_UPDATE_INTERVAL_SEC).remove();
-        assertThat(()-> logManagerService.getPeriodicUpdateIntervalSec(),
-                eventuallyEval(is(LogManagerService.DEFAULT_PERIODIC_UPDATE_INTERVAL_SEC), Duration.ofSeconds(30)));
-
-        // Verify correct reset for fileNameRegex
-        String fileNameRegexDefault = "^\\QUserComponentA\\E\\w*.log";
->>>>>>> 219e57be
         assertThat(()-> logManagerService.getComponentLogConfigurations().get(componentName).getFileNameRegex().pattern(),
                 eventuallyEval(is("^integTestRandomLogFiles.log\\w*"), Duration.ofSeconds(30)));
         logManagerService.getConfig().find(CONFIGURATION_CONFIG_KEY, LOGS_UPLOADER_CONFIGURATION_TOPIC,
                 COMPONENT_LOGS_CONFIG_MAP_TOPIC_NAME, componentName, FILE_REGEX_CONFIG_TOPIC_NAME).remove();
         assertThat(()-> logManagerService.getComponentLogConfigurations().get(componentName).getFileNameRegex().pattern(),
                 eventuallyEval(is(fileNameRegexDefault), Duration.ofSeconds(30)));
-<<<<<<< HEAD
         logManagerService.getConfig().lookup(CONFIGURATION_CONFIG_KEY, LOGS_UPLOADER_CONFIGURATION_TOPIC,
                 COMPONENT_LOGS_CONFIG_MAP_TOPIC_NAME, componentName, FILE_REGEX_CONFIG_TOPIC_NAME).withValue(fileNameRegexNew);
         assertThat(()-> logManagerService.getComponentLogConfigurations().get(componentName).getFileNameRegex().pattern(),
@@ -354,18 +335,13 @@
         Path logFileDirectoryPathDefault = tempRootDir.resolve("logs");
         Path logFileDirectoryPathNew = tempRootDir.resolve("newLogDir");
         Files.createDirectory(logFileDirectoryPathNew);
-=======
-
-        // Verify correct reset for directoryPath
-        Path logFileDirectoryPathDefault = tempRootDir.resolve("logs");
->>>>>>> 219e57be
         assertThat(()-> logManagerService.getComponentLogConfigurations().get(componentName).getDirectoryPath(),
                 eventuallyEval(is(tempDirectoryPath), Duration.ofSeconds(30)));
         logManagerService.getConfig().find(CONFIGURATION_CONFIG_KEY, LOGS_UPLOADER_CONFIGURATION_TOPIC,
                 COMPONENT_LOGS_CONFIG_MAP_TOPIC_NAME, componentName, FILE_DIRECTORY_PATH_CONFIG_TOPIC_NAME).remove();
         assertThat(()-> logManagerService.getComponentLogConfigurations().get(componentName).getDirectoryPath(),
                 eventuallyEval(is(logFileDirectoryPathDefault), Duration.ofSeconds(30)));
-<<<<<<< HEAD
+
         logManagerService.getConfig().lookup(CONFIGURATION_CONFIG_KEY, LOGS_UPLOADER_CONFIGURATION_TOPIC,
                 COMPONENT_LOGS_CONFIG_MAP_TOPIC_NAME, componentName, FILE_DIRECTORY_PATH_CONFIG_TOPIC_NAME)
                 .withValue(logFileDirectoryPathNew.toString());
@@ -373,10 +349,6 @@
                 eventuallyEval(is(logFileDirectoryPathNew), Duration.ofSeconds(30)));
 
         // Verify correct reset and replacement for minimumLogLevel
-=======
-
-        // Verify correct reset for minimumLogLevel
->>>>>>> 219e57be
         Level minimumLogLevelDefault =  Level.INFO;
         assertThat(()-> logManagerService.getComponentLogConfigurations().get(componentName).getMinimumLogLevel(),
                 eventuallyEval(is(Level.TRACE), Duration.ofSeconds(30)));
@@ -384,17 +356,12 @@
                 COMPONENT_LOGS_CONFIG_MAP_TOPIC_NAME, componentName, MIN_LOG_LEVEL_CONFIG_TOPIC_NAME).remove();
         assertThat(()-> logManagerService.getComponentLogConfigurations().get(componentName).getMinimumLogLevel(),
                 eventuallyEval(is(minimumLogLevelDefault), Duration.ofSeconds(30)));
-<<<<<<< HEAD
         logManagerService.getConfig().lookup(CONFIGURATION_CONFIG_KEY, LOGS_UPLOADER_CONFIGURATION_TOPIC,
                 COMPONENT_LOGS_CONFIG_MAP_TOPIC_NAME, componentName, MIN_LOG_LEVEL_CONFIG_TOPIC_NAME).withValue("WARN");
         assertThat(()-> logManagerService.getComponentLogConfigurations().get(componentName).getMinimumLogLevel(),
                 eventuallyEval(is(Level.WARN), Duration.ofSeconds(30)));
 
         // Verify correct reset and replacement for deleteLogFileAfterCloudUpload
-=======
-
-        // Verify correct reset for deleteLogFileAfterCloudUpload
->>>>>>> 219e57be
         boolean deleteLogFileAfterCloudUploadDefault = false;
         assertThat(()-> logManagerService.getComponentLogConfigurations().get(componentName).isDeleteLogFileAfterCloudUpload(),
                 eventuallyEval(is(true), Duration.ofSeconds(30)));
@@ -402,31 +369,24 @@
                 COMPONENT_LOGS_CONFIG_MAP_TOPIC_NAME, componentName, DELETE_LOG_FILES_AFTER_UPLOAD_CONFIG_TOPIC_NAME).remove();
         assertThat(()-> logManagerService.getComponentLogConfigurations().get(componentName).isDeleteLogFileAfterCloudUpload(),
                 eventuallyEval(is(deleteLogFileAfterCloudUploadDefault), Duration.ofSeconds(30)));
-<<<<<<< HEAD
+
         logManagerService.getConfig().lookup(CONFIGURATION_CONFIG_KEY, LOGS_UPLOADER_CONFIGURATION_TOPIC,
                 COMPONENT_LOGS_CONFIG_MAP_TOPIC_NAME, componentName, DELETE_LOG_FILES_AFTER_UPLOAD_CONFIG_TOPIC_NAME).withValue(true);
         assertThat(()-> logManagerService.getComponentLogConfigurations().get(componentName).isDeleteLogFileAfterCloudUpload(),
                 eventuallyEval(is(true), Duration.ofSeconds(30)));
 
         // Verify correct reset and replacement for diskSpaceLimit (expected to be null)
-=======
-
-        // Verify correct reset for diskSpaceLimit (expected to be null)
->>>>>>> 219e57be
         assertThat(()-> logManagerService.getComponentLogConfigurations().get(componentName).getDiskSpaceLimit(),
                 eventuallyEval(is(20480L), Duration.ofSeconds(30)));
         logManagerService.getConfig().find(CONFIGURATION_CONFIG_KEY, LOGS_UPLOADER_CONFIGURATION_TOPIC,
                 COMPONENT_LOGS_CONFIG_MAP_TOPIC_NAME, componentName, DISK_SPACE_LIMIT_CONFIG_TOPIC_NAME).remove();
         assertThat(()-> logManagerService.getComponentLogConfigurations().get(componentName).getDiskSpaceLimit() == null,
                 eventuallyEval(equalTo(true), Duration.ofSeconds(30)));
-<<<<<<< HEAD
         logManagerService.getConfig().lookup(CONFIGURATION_CONFIG_KEY, LOGS_UPLOADER_CONFIGURATION_TOPIC,
                 COMPONENT_LOGS_CONFIG_MAP_TOPIC_NAME, componentName, DISK_SPACE_LIMIT_CONFIG_TOPIC_NAME).withValue(5);
         logManagerService.getConfig().lookup(CONFIGURATION_CONFIG_KEY, LOGS_UPLOADER_CONFIGURATION_TOPIC,
                 COMPONENT_LOGS_CONFIG_MAP_TOPIC_NAME, componentName, DISK_SPACE_LIMIT_UNIT_CONFIG_TOPIC_NAME).withValue("MB");
         assertThat(()-> logManagerService.getComponentLogConfigurations().get(componentName).getDiskSpaceLimit(),
                 eventuallyEval(is(5242880L), Duration.ofSeconds(30)));
-=======
->>>>>>> 219e57be
     }
 }