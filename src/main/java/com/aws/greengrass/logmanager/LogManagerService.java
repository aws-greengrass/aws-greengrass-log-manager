/*
 * Copyright Amazon.com, Inc. or its affiliates. All Rights Reserved.
 * SPDX-License-Identifier: Apache-2.0
 */

package com.aws.greengrass.logmanager;

import ch.qos.logback.core.util.FileSize;
import com.aws.greengrass.config.Topic;
import com.aws.greengrass.config.Topics;
import com.aws.greengrass.config.WhatHappened;
import com.aws.greengrass.dependency.ImplementsService;
import com.aws.greengrass.lifecyclemanager.PluginService;
import com.aws.greengrass.logging.impl.LogManager;
import com.aws.greengrass.logging.impl.config.LogConfig;
import com.aws.greengrass.logmanager.model.CloudWatchAttempt;
import com.aws.greengrass.logmanager.model.CloudWatchAttemptLogFileInformation;
import com.aws.greengrass.logmanager.model.CloudWatchAttemptLogInformation;
import com.aws.greengrass.logmanager.model.ComponentLogConfiguration;
import com.aws.greengrass.logmanager.model.ComponentLogFileInformation;
import com.aws.greengrass.logmanager.model.ComponentType;
import com.aws.greengrass.logmanager.model.LogFileInformation;
import com.aws.greengrass.util.Coerce;
import com.aws.greengrass.util.Utils;
import com.fasterxml.jackson.annotation.JsonProperty;
import lombok.Builder;
import lombok.Data;
import lombok.Getter;
import org.apache.commons.lang3.StringUtils;
import org.slf4j.event.Level;

import java.io.File;
import java.io.IOException;
import java.nio.file.FileSystems;
import java.nio.file.Files;
import java.nio.file.Path;
import java.nio.file.Paths;
import java.nio.file.StandardWatchEventKinds;
import java.nio.file.WatchEvent;
import java.nio.file.WatchKey;
import java.nio.file.WatchService;
import java.nio.file.Watchable;
import java.time.Instant;
import java.util.ArrayList;
import java.util.Collections;
import java.util.Comparator;
import java.util.HashMap;
import java.util.HashSet;
import java.util.LinkedHashMap;
import java.util.List;
import java.util.Map;
import java.util.Optional;
import java.util.Set;
import java.util.concurrent.ConcurrentHashMap;
import java.util.concurrent.ExecutorService;
import java.util.concurrent.Future;
import java.util.concurrent.TimeUnit;
import java.util.concurrent.atomic.AtomicBoolean;
import java.util.concurrent.atomic.AtomicReference;
import java.util.regex.Pattern;
import java.util.stream.Collectors;
import java.util.stream.LongStream;
import javax.inject.Inject;

import static com.aws.greengrass.componentmanager.KernelConfigResolver.CONFIGURATION_CONFIG_KEY;
import static com.aws.greengrass.logmanager.LogManagerService.LOGS_UPLOADER_SERVICE_TOPICS;

@ImplementsService(name = LOGS_UPLOADER_SERVICE_TOPICS, version = "2.0.0")
public class LogManagerService extends PluginService {
    public static final String LOGS_UPLOADER_SERVICE_TOPICS = "aws.greengrass.LogManager";
    public static final String LOGS_UPLOADER_PERIODIC_UPDATE_INTERVAL_SEC = "periodicUploadIntervalSec";
    public static final String LOGS_UPLOADER_CONFIGURATION_TOPIC = "logsUploaderConfiguration";
    public static final String SYSTEM_LOGS_COMPONENT_NAME = "System";
    public static final String PERSISTED_CURRENT_PROCESSING_FILE_NAME = "currentProcessingFileName";
    public static final String PERSISTED_CURRENT_PROCESSING_FILE_START_POSITION = "currentProcessingFileStartPosition";
    public static final String PERSISTED_COMPONENT_CURRENT_PROCESSING_FILE_INFORMATION =
            "currentComponentFileProcessingInformation";
    public static final String PERSISTED_COMPONENT_LAST_FILE_PROCESSED_TIMESTAMP =
            "componentLastFileProcessedTimeStamp";
    public static final String PERSISTED_LAST_FILE_PROCESSED_TIMESTAMP =
            "lastFileProcessedTimeStamp";
    public static final String PERSISTED_CURRENT_PROCESSING_FILE_LAST_MODIFIED_TIME =
            "currentProcessingFileLastModified";
    public static final String DEFAULT_FILE_REGEX = "^%s\\w*.log";
    public static final String COMPONENT_LOGS_CONFIG_TOPIC_NAME = "componentLogsConfiguration";
    public static final String COMPONENT_LOGS_CONFIG_MAP_TOPIC_NAME = "componentLogsConfigurationMap";
    public static final String SYSTEM_LOGS_CONFIG_TOPIC_NAME = "systemLogsConfiguration";
    public static final String COMPONENT_NAME_CONFIG_TOPIC_NAME = "componentName";
    public static final String FILE_REGEX_CONFIG_TOPIC_NAME = "logFileRegex";
    public static final String FILE_DIRECTORY_PATH_CONFIG_TOPIC_NAME = "logFileDirectoryPath";
    public static final String MIN_LOG_LEVEL_CONFIG_TOPIC_NAME = "minimumLogLevel";
    public static final String DISK_SPACE_LIMIT_CONFIG_TOPIC_NAME = "diskSpaceLimit";
    public static final String DISK_SPACE_LIMIT_UNIT_CONFIG_TOPIC_NAME = "diskSpaceLimitUnit";
    public static final String DELETE_LOG_FILES_AFTER_UPLOAD_CONFIG_TOPIC_NAME = "deleteLogFileAfterCloudUpload";
    public static final String UPLOAD_TO_CW_CONFIG_TOPIC_NAME = "uploadToCloudWatch";
    public static final String MULTILINE_PATTERN_CONFIG_TOPIC_NAME = "multiLineStartPattern";
    public static final int DEFAULT_PERIODIC_UPDATE_INTERVAL_SEC = 300;
    private final Object spaceManagementLock = new Object();

    // public only for integ tests
    public final Map<String, Instant> lastComponentUploadedLogFileInstantMap =
            Collections.synchronizedMap(new LinkedHashMap<>());
    final Map<String, CurrentProcessingFileInformation> componentCurrentProcessingLogFile =
            new ConcurrentHashMap<>();
    @Getter
    Map<String, ComponentLogConfiguration> componentLogConfigurations = new ConcurrentHashMap<>();
    @Getter
    private final CloudWatchLogsUploader uploader;
    private final CloudWatchAttemptLogsProcessor logsProcessor;
    private final ExecutorService executorService;
    private final AtomicBoolean isCurrentlyUploading = new AtomicBoolean(false);
    @Getter
    private int periodicUpdateIntervalSec;
    private Future<?> spaceManagementThread;

    /**
     * Constructor.
     *
     * @param topics          The configuration coming from the nucleus.
     * @param uploader        {@link CloudWatchLogsUploader}
     * @param logProcessor    {@link CloudWatchAttemptLogsProcessor}
     * @param executorService {@link ExecutorService}
     */
    @Inject
    LogManagerService(Topics topics, CloudWatchLogsUploader uploader, CloudWatchAttemptLogsProcessor logProcessor,
                      ExecutorService executorService) {
        super(topics);
        this.uploader = uploader;
        this.logsProcessor = logProcessor;
        this.executorService = executorService;

<<<<<<< HEAD
        topics.lookupTopics(CONFIGURATION_CONFIG_KEY).subscribe((why, newv) -> {
            logger.atWarn().log("Log manager config change. Why: {}, Node: {}", why, newv);
            handlePeriodicUploadIntervalSecConfig(topics);
            handleLogsUploaderConfig(topics);
        });

=======
        topics.lookup(CONFIGURATION_CONFIG_KEY, LOGS_UPLOADER_PERIODIC_UPDATE_INTERVAL_SEC)
                .dflt(DEFAULT_PERIODIC_UPDATE_INTERVAL_SEC)
                .subscribe((why, newv) -> {
                    if (why == WhatHappened.removed) {
                        periodicUpdateIntervalSec = DEFAULT_PERIODIC_UPDATE_INTERVAL_SEC;
                    } else {
                        if (Coerce.toInt(newv) > 0) {
                            periodicUpdateIntervalSec = Coerce.toInt(newv);
                        } else {
                            logger.atWarn().log("Invalid config value, {}, for periodicUploadIntervalSec. Must be an "
                                    + "integer greater than 0. Using default value of 300 (5 minutes)",
                                    Coerce.toInt(newv));
                            periodicUpdateIntervalSec = DEFAULT_PERIODIC_UPDATE_INTERVAL_SEC;
                        }
                    }
                });
>>>>>>> 219e57be
        this.uploader.registerAttemptStatus(LOGS_UPLOADER_SERVICE_TOPICS, this::handleCloudWatchAttemptStatus);
    }

    private void handlePeriodicUploadIntervalSecConfig(Topics topics) {
        int periodicUploadIntervalSecInput = Coerce.toInt(topics.lookup(CONFIGURATION_CONFIG_KEY,
                        LOGS_UPLOADER_PERIODIC_UPDATE_INTERVAL_SEC)
                .dflt(DEFAULT_PERIODIC_UPDATE_INTERVAL_SEC)
                .toPOJO());

        if (periodicUploadIntervalSecInput > 0) {
            periodicUpdateIntervalSec = periodicUploadIntervalSecInput;
        } else {
            logger.atWarn().log("Invalid config value, {}, for periodicUploadIntervalSec. Must be an "
                            + "integer greater than 0. Using default value of 300 (5 minutes)",
                    periodicUploadIntervalSecInput);
            periodicUpdateIntervalSec = DEFAULT_PERIODIC_UPDATE_INTERVAL_SEC;
        }
    }

    private void handleLogsUploaderConfig(Topics topics) {
        Topics logsUploaderTopics = topics.lookupTopics(CONFIGURATION_CONFIG_KEY, LOGS_UPLOADER_CONFIGURATION_TOPIC);
        Map<String, Object> logsUploaderConfigTopicsPojo = logsUploaderTopics.toPOJO();
        if (logsUploaderConfigTopicsPojo == null) {
            //TODO: fail the deployment.
            return;
        }
        processConfiguration(logsUploaderConfigTopicsPojo);
    }

    private synchronized void processConfiguration(Map<String, Object> logsUploaderConfigTopicsPojo) {
        Map<String, ComponentLogConfiguration> newComponentLogConfigurations = new ConcurrentHashMap<>();
        logsUploaderConfigTopicsPojo.computeIfPresent(COMPONENT_LOGS_CONFIG_MAP_TOPIC_NAME, (s, o) -> {
            if (o instanceof Map) {
                Map<String, Object> map = (Map) o;
                map.forEach((componentName, componentConfigObject) -> {
                    if (componentConfigObject instanceof Map) {
                        Map<String, Object> componentConfigObjectMap = (Map) componentConfigObject;
                        componentConfigObjectMap.put(COMPONENT_NAME_CONFIG_TOPIC_NAME, componentName);
                        handleUserComponentConfiguration(componentConfigObjectMap, newComponentLogConfigurations);
                    }
                });
            }
            return o;
        });
        logsUploaderConfigTopicsPojo.computeIfPresent(COMPONENT_LOGS_CONFIG_TOPIC_NAME, (s, o) -> {
            if (o instanceof ArrayList) {
                List<Object> list = (ArrayList) o;
                list.forEach(componentConfigObject -> {
                    if (componentConfigObject instanceof Map) {
                        handleUserComponentConfiguration(componentConfigObject, newComponentLogConfigurations);
                    }
                });
            }
            return o;
        });
        logsUploaderConfigTopicsPojo.computeIfPresent(SYSTEM_LOGS_CONFIG_TOPIC_NAME, (s, o) -> {
            logger.atInfo().log("Process LogManager configuration for Greengrass system logs");
            Map<String, Object> systemConfigMap = (Map) o;
            AtomicBoolean isUploadToCloudWatch = new AtomicBoolean(false);
            systemConfigMap.computeIfPresent(UPLOAD_TO_CW_CONFIG_TOPIC_NAME, (s1, o1) -> {
                isUploadToCloudWatch.set(Coerce.toBoolean(o1));
                return o1;
            });
            if (!isUploadToCloudWatch.get()) {
                return true;
            }
            Path logsDirectoryPath = LogManager.getRootLogConfiguration().getStoreDirectory();
            ComponentLogConfiguration systemConfiguration = ComponentLogConfiguration.builder()
                    .fileNameRegex(Pattern.compile(String.format(DEFAULT_FILE_REGEX,
                            Pattern.quote(LogManager.getRootLogConfiguration().getFileName()))))
                    .directoryPath(logsDirectoryPath)
                    .name(SYSTEM_LOGS_COMPONENT_NAME)
                    .componentType(ComponentType.GreengrassSystemComponent)
                    .build();

            setCommonComponentConfiguration(systemConfigMap, systemConfiguration);
            newComponentLogConfigurations.put(systemConfiguration.getName(), systemConfiguration);
            loadStateFromConfiguration(systemConfiguration.getName());
            return o;
        });

        this.componentLogConfigurations = newComponentLogConfigurations;
        logger.atInfo().log("Finished processing LogManager configuration");

        scheduleSpaceManagementThread();
    }

    private void handleUserComponentConfiguration(Object componentConfigObject,
                                                  Map<String, ComponentLogConfiguration>
                                                          newComponentLogConfigurations) {
        Map<String, Object> componentConfigMap = (Map) componentConfigObject;
        ComponentLogConfiguration componentLogConfiguration = ComponentLogConfiguration.builder()
                .componentType(ComponentType.UserComponent)
                .build();
        setUserComponentConfiguration(componentConfigMap, componentLogConfiguration);
        logger.atInfo().kv("componentName", componentLogConfiguration.getName())
                .log("Process LogManager configuration for Greengrass user component");
        setCommonComponentConfiguration(componentConfigMap, componentLogConfiguration);
        newComponentLogConfigurations.put(componentLogConfiguration.getName(), componentLogConfiguration);
        loadStateFromConfiguration(componentLogConfiguration.getName());
    }

    @SuppressWarnings("PMD.ConfusingTernary")
    private void setUserComponentConfiguration(Map<String, Object> componentConfigMap,
                                               ComponentLogConfiguration componentLogConfiguration) {
        AtomicReference<Pattern> fileNameRegex = new AtomicReference<>();
        AtomicReference<Path> directoryPath = new AtomicReference<>();
        componentConfigMap.forEach((key, val) -> {
            switch (key) {
                case COMPONENT_NAME_CONFIG_TOPIC_NAME:
                    componentLogConfiguration.setName(Coerce.toString(val));
                    break;
                case FILE_REGEX_CONFIG_TOPIC_NAME:
                    String logFileRegexString = Coerce.toString(val);
                    if (Utils.isNotEmpty(logFileRegexString)) {
                        fileNameRegex.set(Pattern.compile(logFileRegexString));
                    }
                    break;
                case FILE_DIRECTORY_PATH_CONFIG_TOPIC_NAME:
                    String logFileDirectoryPathString = Coerce.toString(val);
                    if (Utils.isNotEmpty(logFileDirectoryPathString)) {
                        directoryPath.set(Paths.get(logFileDirectoryPathString));
                    }
                    break;
                case MULTILINE_PATTERN_CONFIG_TOPIC_NAME:
                    String multiLineStartPatternString = Coerce.toString(val);
                    if (Utils.isNotEmpty(multiLineStartPatternString)) {
                        componentLogConfiguration.setMultiLineStartPattern(Pattern
                                .compile(multiLineStartPatternString));
                    }
                    break;
                default:
                    break;
            }

        });
        LogConfig logConfig = null;
        if (LogManager.getLogConfigurations().containsKey(componentLogConfiguration.getName())) {
            logConfig = LogManager.getLogConfigurations().get(componentLogConfiguration.getName());
        }

        if (fileNameRegex.get() != null) {
            componentLogConfiguration.setFileNameRegex(fileNameRegex.get());
        } else if (logConfig != null) {
            // If details missing in log manager configuration, get component log file name from its logger config
            componentLogConfiguration.setFileNameRegex(Pattern.compile(String.format(DEFAULT_FILE_REGEX,
                    Pattern.quote(logConfig.getFileName()))));
        } else {
            // If logger config is missing, default to <componentName>_*.log
            componentLogConfiguration.setFileNameRegex(Pattern.compile(String.format(DEFAULT_FILE_REGEX,
                    Pattern.quote(componentLogConfiguration.getName()))));
        }

        if (directoryPath.get() != null) {
            componentLogConfiguration.setDirectoryPath(directoryPath.get());
        } else if (logConfig != null) {
            // If details missing in log manager configuration, get component log directory from its logger config
            componentLogConfiguration.setDirectoryPath(logConfig.getStoreDirectory());
        } else {
            // If log config is missing, default to root log directory
            componentLogConfiguration.setDirectoryPath(LogManager.getRootLogConfiguration().getStoreDirectory());
        }

    }

    private void setCommonComponentConfiguration(Map<String, Object> componentConfigMap,
                                                 ComponentLogConfiguration componentLogConfiguration) {
        AtomicReference<String> diskSpaceLimitString = new AtomicReference<>();
        AtomicReference<String> diskSpaceLimitUnitString = new AtomicReference<>();
        componentConfigMap.forEach((key, val) -> {
            switch (key) {
                case MIN_LOG_LEVEL_CONFIG_TOPIC_NAME:
                    setMinimumLogLevel(Coerce.toString(val), componentLogConfiguration);
                    break;
                case DISK_SPACE_LIMIT_CONFIG_TOPIC_NAME:
                    diskSpaceLimitString.set(Coerce.toString(val));
                    break;
                case DISK_SPACE_LIMIT_UNIT_CONFIG_TOPIC_NAME:
                    diskSpaceLimitUnitString.set(Coerce.toString(val));
                    break;
                case DELETE_LOG_FILES_AFTER_UPLOAD_CONFIG_TOPIC_NAME:
                    setDeleteLogFileAfterCloudUpload(Coerce.toString(val), componentLogConfiguration);
                    break;
                default:
                    break;
            }
        });
        setDiskSpaceLimit(diskSpaceLimitString.get(), diskSpaceLimitUnitString.get(), componentLogConfiguration);
    }

    private void scheduleSpaceManagementThread() {
        synchronized (spaceManagementLock) {
            if (spaceManagementThread != null) {
                spaceManagementThread.cancel(true);
            }
            spaceManagementThread = this.executorService.submit(() -> {
                try {
                    logger.atInfo().log("Starting space management thread");
                    startWatchServiceOnLogFilePaths();
                } catch (IOException e) {
                    //TODO: fail the deployment?
                    logger.atError().cause(e).log("Unable to start space management thread.");
                } catch (InterruptedException e) {
                    Thread.currentThread().interrupt();
                }
            });
        }
    }

    private void setMinimumLogLevel(String minimumLogLevel, ComponentLogConfiguration componentLogConfiguration) {
        if (!StringUtils.isEmpty(minimumLogLevel)) {
            componentLogConfiguration.setMinimumLogLevel(Level.valueOf(minimumLogLevel));
        }
    }

    private void setDiskSpaceLimit(String diskSpaceLimit, String diskSpaceLimitUnit,
                                   ComponentLogConfiguration componentLogConfiguration) {
        if (!StringUtils.isEmpty(diskSpaceLimit) && !StringUtils.isEmpty(diskSpaceLimitUnit)) {
            long coefficient;
            switch (diskSpaceLimitUnit) {
                case "MB":
                    coefficient = FileSize.MB_COEFFICIENT;
                    break;
                case "GB":
                    coefficient = FileSize.GB_COEFFICIENT;
                    break;
                case "KB":
                default:
                    coefficient = FileSize.KB_COEFFICIENT;
                    break;
            }
            componentLogConfiguration.setDiskSpaceLimit(Coerce.toLong(diskSpaceLimit) * coefficient);
        }
    }

    private void setDeleteLogFileAfterCloudUpload(String deleteLogFileAfterCloudUpload,
                                                  ComponentLogConfiguration componentLogConfiguration) {
        if (!StringUtils.isEmpty(deleteLogFileAfterCloudUpload)) {
            componentLogConfiguration.setDeleteLogFileAfterCloudUpload(Coerce.toBoolean(deleteLogFileAfterCloudUpload));
        }
    }

    private void loadStateFromConfiguration(String componentName) {
        Topics currentProcessingComponentTopics = getRuntimeConfig()
                .lookupTopics(PERSISTED_COMPONENT_CURRENT_PROCESSING_FILE_INFORMATION, componentName);
        if (!currentProcessingComponentTopics.isEmpty()) {
            CurrentProcessingFileInformation currentProcessingFileInformation =
                    CurrentProcessingFileInformation.builder().build();
            currentProcessingComponentTopics.iterator().forEachRemaining(node ->
                    currentProcessingFileInformation.updateFromTopic((Topic) node));
            componentCurrentProcessingLogFile.put(componentName, currentProcessingFileInformation);
        }
        Topics lastFileProcessedComponentTopics = getRuntimeConfig()
                .lookupTopics(PERSISTED_COMPONENT_LAST_FILE_PROCESSED_TIMESTAMP, componentName);
        if (!lastFileProcessedComponentTopics.isEmpty()) {
            Topic lastFileProcessedTimeStamp =
                    lastFileProcessedComponentTopics.lookup(PERSISTED_LAST_FILE_PROCESSED_TIMESTAMP);
            lastComponentUploadedLogFileInstantMap.put(componentName,
                    Instant.ofEpochMilli(Coerce.toLong(lastFileProcessedTimeStamp)));
        }
    }

    /**
     * Handle the attempt to upload logs to CloudWatch.
     *
     * @param cloudWatchAttempt The cloud watch attempt.
     * @implSpec : The method gets the attempt from the uploader which has information about which log groups and
     *     log streams have been successfully uploaded to CloudWatch. Based on that information, it will update
     *     the appropriate information about each component.
     *     If a log group/stream has been successfully uploaded, there will be appropriate information about which
     *     log files did the logs belong to and what was the starting position for the logs in the stream and how many
     *     bytes worth of logs were part of the upload.
     *     If the file has been completely read and uploaded, the method will update the component information about the
     *     latest log file's information.
     *     If the file was partially read, then the method will update that information about what is the current
     *     processing log file for the component and what is the starting position of the next log line.
     */
    private void handleCloudWatchAttemptStatus(CloudWatchAttempt cloudWatchAttempt) {
        Map<String, Set<String>> completedLogFilePerComponent = new ConcurrentHashMap<>();
        Map<String, CurrentProcessingFileInformation> currentProcessingLogFilePerComponent = new HashMap<>();

        cloudWatchAttempt.getLogStreamUploadedSet().forEach((streamName) -> {
            CloudWatchAttemptLogInformation attemptLogInformation =
                    cloudWatchAttempt.getLogStreamsToLogEventsMap().get(streamName);
            attemptLogInformation.getAttemptLogFileInformationMap().forEach(
                    (fileName, cloudWatchAttemptLogFileInformation) ->
                            processCloudWatchAttemptLogInformation(completedLogFilePerComponent,
                                    currentProcessingLogFilePerComponent, attemptLogInformation, fileName,
                                    cloudWatchAttemptLogFileInformation));
        });

        completedLogFilePerComponent.forEach((componentName, fileNames) -> {
            fileNames.stream().map(File::new).forEach(file -> {
                if (!lastComponentUploadedLogFileInstantMap.containsKey(componentName)
                        || lastComponentUploadedLogFileInstantMap.get(componentName)
                        .isBefore(Instant.ofEpochMilli(file.lastModified()))) {
                    lastComponentUploadedLogFileInstantMap.put(componentName,
                            Instant.ofEpochMilli(file.lastModified()));
                }
            });
            if (!componentLogConfigurations.containsKey(componentName)) {
                return;
            }
            ComponentLogConfiguration componentLogConfiguration = componentLogConfigurations.get(componentName);
            if (!componentLogConfiguration.isDeleteLogFileAfterCloudUpload()) {
                return;
            }
            fileNames.forEach(fileName -> {
                try {
                    boolean successfullyDeleted = Files.deleteIfExists(Paths.get(fileName));
                    if (successfullyDeleted) {
                        logger.atDebug().log("Successfully deleted file with name {}", fileName);
                    } else {
                        logger.atWarn().log("Unable to delete file with name {}", fileName);
                    }
                } catch (IOException e) {
                    logger.atError().cause(e).log("Unable to delete file with name: {}", fileName);
                }
            });
        });
        currentProcessingLogFilePerComponent.forEach(componentCurrentProcessingLogFile::put);

        componentCurrentProcessingLogFile.forEach((componentName, currentProcessingFileInformation) -> {
            Topics componentTopics = getRuntimeConfig()
                    .lookupTopics(PERSISTED_COMPONENT_CURRENT_PROCESSING_FILE_INFORMATION, componentName);
            componentTopics.replaceAndWait(currentProcessingFileInformation.convertToMapOfObjects());
        });
        lastComponentUploadedLogFileInstantMap.forEach((componentName, instant) -> {
            Topics componentTopics = getRuntimeConfig()
                    .lookupTopics(PERSISTED_COMPONENT_LAST_FILE_PROCESSED_TIMESTAMP, componentName);
            Topic lastFileProcessedTimeStamp = componentTopics.createLeafChild(PERSISTED_LAST_FILE_PROCESSED_TIMESTAMP);
            lastFileProcessedTimeStamp.withValue(instant.toEpochMilli());
        });
        isCurrentlyUploading.set(false);
    }

    private void processCloudWatchAttemptLogInformation(Map<String, Set<String>> completedLogFilePerComponent,
                                                        Map<String, CurrentProcessingFileInformation>
                                                                currentProcessingLogFilePerComponent,
                                                        CloudWatchAttemptLogInformation attemptLogInformation,
                                                        String fileName,
                                                        CloudWatchAttemptLogFileInformation
                                                                cloudWatchAttemptLogFileInformation) {
        File file = new File(fileName);
        String componentName = attemptLogInformation.getComponentName();
        // If we have completely read the file, then we need add it to the completed files list and remove it
        // it (if necessary) for the current processing list.
        if (file.length() == cloudWatchAttemptLogFileInformation.getBytesRead()
                + cloudWatchAttemptLogFileInformation.getStartPosition()) {
            Set<String> completedFileNames = completedLogFilePerComponent.getOrDefault(componentName, new HashSet<>());
            completedFileNames.add(fileName);
            completedLogFilePerComponent.put(componentName, completedFileNames);
            if (currentProcessingLogFilePerComponent.containsKey(componentName)) {
                CurrentProcessingFileInformation fileInformation = currentProcessingLogFilePerComponent
                        .get(componentName);
                if (fileInformation.fileName.equals(fileName)) {
                    currentProcessingLogFilePerComponent.remove(componentName);
                }
            }
        } else {
            // Add the file to the current processing list for the component.
            // Note: There should always be only 1 file which will be in progress at any given time.
            CurrentProcessingFileInformation processingFileInformation =
                    CurrentProcessingFileInformation.builder()
                            .fileName(fileName)
                            .startPosition(cloudWatchAttemptLogFileInformation.getStartPosition()
                                    + cloudWatchAttemptLogFileInformation.getBytesRead())
                            .lastModifiedTime(cloudWatchAttemptLogFileInformation.getLastModifiedTime())
                            .build();
            currentProcessingLogFilePerComponent.put(attemptLogInformation.getComponentName(),
                    processingFileInformation);
        }
    }

    /**
     * Long running process which will keep checking if there are any logs to be uploaded to the cloud.
     *
     * @implSpec : The service will first check if there was already a cloudwatch attempt in progess. If so, it will
     *     return.
     *     It will then go through the components log configuration map and check if there are any log files from any
     *     component that needs to be uploaded to the cloud.
     *     The service will first get all the files from the log file directory and then sort them by the last modified
     *     time.
     *     It will then get all the log files which have not yet been uploaded to the cloud. This is done by checking
     *     the last uploaded log file time for that component.
     */
    private void processLogsAndUpload() throws InterruptedException {
        while (true) {
            // If there is already an upload ongoing, don't do anything. Wait for the next schedule to trigger to
            // upload new logs.
            if (!isCurrentlyUploading.compareAndSet(false, true)) {
                //TODO: Use a CountDownLatch so that we could await here instead of sleep?
                TimeUnit.SECONDS.sleep(periodicUpdateIntervalSec);
                continue;
            }
            AtomicReference<Optional<ComponentLogFileInformation>> componentLogFileInformation =
                    new AtomicReference<>(Optional.empty());
            // Get the latest known configurations because the componentLogConfigurations can change if a new
            // configuration is received from the customer.
            for (ComponentLogConfiguration componentLogConfiguration : componentLogConfigurations.values()) {
                if (componentLogFileInformation.get().isPresent()) {
                    break;
                }
                String componentName = componentLogConfiguration.getName();
                Instant lastUploadedLogFileTimeMs =
                        lastComponentUploadedLogFileInstantMap.getOrDefault(componentName,
                                Instant.EPOCH);
                File folder = new File(componentLogConfiguration.getDirectoryPath().toUri());
                List<File> allFiles = new ArrayList<>();
                try {
                    File[] files = folder.listFiles();
                    if (files != null) {
                        for (File file : files) {
                            if (file.isFile()
                                    && lastUploadedLogFileTimeMs.isBefore(Instant.ofEpochMilli(file.lastModified()))
                                    && componentLogConfiguration.getFileNameRegex().matcher(file.getName()).find()
                                    && file.length() > 0) {
                                allFiles.add(file);
                            }
                        }
                    }
                    // Sort the files by the last modified time.
                    allFiles.sort(Comparator.comparingLong(File::lastModified));
                    // If there are no rotated log files for the component, then return.
                    if (allFiles.size() - 1 <= 0) {
                        continue;
                    }
                    // Don't consider the active log file.
                    allFiles = allFiles.subList(0, allFiles.size() - 1);

                    componentLogFileInformation.set(Optional.of(
                            ComponentLogFileInformation.builder()
                                    .name(componentName)
                                    .multiLineStartPattern(componentLogConfiguration.getMultiLineStartPattern())
                                    .desiredLogLevel(componentLogConfiguration.getMinimumLogLevel())
                                    .componentType(componentLogConfiguration.getComponentType())
                                    .build()));
                    allFiles.forEach(file -> {
                        long startPosition = 0;
                        // If the file was partially read in the previous run, then get the starting position for
                        // new log lines.
                        if (componentCurrentProcessingLogFile.containsKey(componentName)) {
                            CurrentProcessingFileInformation processingFileInformation =
                                    componentCurrentProcessingLogFile.get(componentName);
                            if (processingFileInformation.fileName.equals(file.getAbsolutePath())
                                    && processingFileInformation.lastModifiedTime == file.lastModified()) {
                                startPosition = processingFileInformation.startPosition;
                            }
                        }
                        LogFileInformation logFileInformation = LogFileInformation.builder()
                                .file(file)
                                .startPosition(startPosition)
                                .build();
                        componentLogFileInformation.get().get().getLogFileInformationList().add(logFileInformation);
                    });
                    break;
                } catch (SecurityException e) {
                    logger.atError().cause(e).log("Unable to get log files for {} from {}",
                            componentName, componentLogConfiguration.getDirectoryPath());
                }
            }
            if (componentLogFileInformation.get().isPresent()) {
                CloudWatchAttempt cloudWatchAttempt =
                        logsProcessor.processLogFiles(componentLogFileInformation.get().get());
                uploader.upload(cloudWatchAttempt, 1);
            } else {
                TimeUnit.SECONDS.sleep(periodicUpdateIntervalSec);
                isCurrentlyUploading.set(false);
            }
        }
    }

    @Override
    public void startup() throws InterruptedException {
        // Need to override the function for tests.
        super.startup();
        processLogsAndUpload();
    }

    /**
     * Starts a Watch Service on all the log directories where customer has specified disk space limit.
     * If any file is modified and created in any of those directories, we get an event containing that information.
     * The log manager will then verify that the size of all log files in that directory for the component does not
     * exceed the disk space limit set by the customer. If it does, the log manager will delete the log files until
     * the limit is met.
     *
     * @throws IOException if unable to initialise a new Watch Service.
     * @throws InterruptedException if thread is shutdown
     */
    private void startWatchServiceOnLogFilePaths() throws IOException, InterruptedException {
        //TODO: Optimize this.
        // The optimization would be to have best of both worlds. The file watcher will mark the changed components
        // log directories. Another scheduled thread will look at that and clean up files if necessary.
        try (WatchService watchService = FileSystems.getDefault().newWatchService()) {
            try {
                componentLogConfigurations.forEach((componentName, componentLogConfiguration) -> {
                    // Only register the path of a component if the disk space limit is set.
                    if (componentLogConfiguration.getDiskSpaceLimit() > 0) {
                        Path path = componentLogConfiguration.getDirectoryPath();
                        try {
                            path.register(watchService, StandardWatchEventKinds.ENTRY_CREATE,
                                    StandardWatchEventKinds.ENTRY_MODIFY);
                            logger.atDebug().kv("filePath", path).log("Start watching file for log space management.");
                        } catch (IOException e) {
                            logger.atError().cause(e).log("Unable to watch {} for log space management.",
                                    path);
                        }
                    }
                });

                while (true) {
                    final WatchKey watchKey = watchService.take();
                    final Watchable watchable = watchKey.watchable();

                    //Since we are registering only paths in thw watch service, the watchables must be paths
                    if (watchable instanceof Path) {
                        final Path directory = (Path) watchable;
                        Map<String, ComponentLogConfiguration> updatedComponentsConfiguration = new HashMap<>();
                        // Based on the directory and file name created/modified, the log manager will store the
                        // component information which need to be checked.
                        List<ComponentLogConfiguration> allComponentsConfiguration =
                                componentLogConfigurations.values().stream()
                                        .filter(componentLogConfiguration ->
                                                componentLogConfiguration.getDirectoryPath().equals(directory))
                                        .collect(Collectors.toList());

                        // The events can have multiple log files in the same directory. We need to make sure we get the
                        // correct component based on the file name pattern.
                        for (WatchEvent<?> event : watchKey.pollEvents()) {
                            String fileName = Coerce.toString(event.context());
                            if (fileName == null) {
                                continue;
                            }
                            List<ComponentLogConfiguration> list = allComponentsConfiguration.stream()
                                    .filter(componentLogConfiguration -> componentLogConfiguration
                                            .getFileNameRegex().matcher(fileName).find())
                                    .collect(Collectors.toList());
                            list.forEach(componentLogConfiguration ->
                                    updatedComponentsConfiguration.putIfAbsent(componentLogConfiguration.getName(),
                                            componentLogConfiguration));
                        }

                        // Get the total log files size in the directories for all updates components. If the log files
                        // size exceed the limit set by the customer, the log manager will figure out the minimum bytes
                        // to be deleted inorder to meet the limit. It will then go ahead and delete the oldest files
                        // until the minimum bytes have been deleted.
                        for (ComponentLogConfiguration componentLogConfiguration :
                                updatedComponentsConfiguration.values()) {
                            try (LongStream fileSizes = Files.walk(componentLogConfiguration.getDirectoryPath())
                                         .filter(p -> {
                                             File file = p.toFile();
                                             return file.isFile() && componentLogConfiguration.getFileNameRegex()
                                                     .matcher(file.getName()).find();
                                         })
                                         .mapToLong(p -> p.toFile().length())) {
                                long totalDirectorySize = fileSizes.sum();

                                if (totalDirectorySize > componentLogConfiguration.getDiskSpaceLimit()) {
                                    long minimumBytesToBeDeleted =
                                            totalDirectorySize - componentLogConfiguration.getDiskSpaceLimit();
                                    deleteFiles(minimumBytesToBeDeleted, componentLogConfiguration.getDirectoryPath(),
                                            componentLogConfiguration.getFileNameRegex());
                                }
                            }
                        }
                    }

                    if (!watchKey.reset()) {
                        logger.atError().log("Log Space Management encountered an issue. Returning.");
                        scheduleSpaceManagementThread();
                        break;
                    }
                }
            } catch (IOException e) {
                // If there is any other IOException, then we should restart the thread.
                scheduleSpaceManagementThread();
            }
        }
    }

    /**
     * Deletes the oldest log files which matches the file name pattern. The log files will be deleted until the
     * minimum number of bytes have been deleted.
     *
     * @param minimumBytesToBeDeleted The minimum number of bytes that need to be deleted.
     * @param directoryPath           The directory path for the log files.
     * @param fileNameRegex           The file name regex.
     */
    private void deleteFiles(long minimumBytesToBeDeleted, Path directoryPath, Pattern fileNameRegex) {
        long bytesDeleted = 0;
        File folder = directoryPath.toFile();
        List<File> allFiles = new ArrayList<>();
        File[] files = folder.listFiles();
        if (files != null && files.length > 0) {
            for (File file : files) {
                if (file.isFile() && fileNameRegex.matcher(file.getName()).find()) {
                    allFiles.add(file);
                }
            }
            // Sort the files by the last modified time.
            allFiles.sort(Comparator.comparingLong(File::lastModified));
            int fileIndex = 0;
            // stop before the end to skip the active file which should have the newest modified time
            while (bytesDeleted < minimumBytesToBeDeleted && fileIndex < allFiles.size() - 1) {
                File fileToBeDeleted = allFiles.get(fileIndex++);
                long fileSize = fileToBeDeleted.length();
                try {
                    Files.deleteIfExists(fileToBeDeleted.toPath());
                } catch (IOException e) {
                    logger.atWarn().log("Unable to delete file: {}", fileToBeDeleted.getAbsolutePath(), e);
                    break;
                }
                logger.atInfo().log("Successfully deleted file: {}", fileToBeDeleted.getAbsolutePath());
                bytesDeleted += fileSize;
            }
        }
    }

    @Override
    @SuppressWarnings("PMD.UselessOverridingMethod")
    public void shutdown() throws InterruptedException {
        // Need to override the function for tests.
        super.shutdown();
    }

    @Builder
    @Getter
    @Data
    static class CurrentProcessingFileInformation {
        @JsonProperty(PERSISTED_CURRENT_PROCESSING_FILE_NAME)
        private String fileName;
        @JsonProperty(PERSISTED_CURRENT_PROCESSING_FILE_START_POSITION)
        private long startPosition;
        @JsonProperty(PERSISTED_CURRENT_PROCESSING_FILE_LAST_MODIFIED_TIME)
        private long lastModifiedTime;

        public Map<String, Object> convertToMapOfObjects() {
            Map<String, Object> currentProcessingFileInformationMap = new HashMap<>();
            currentProcessingFileInformationMap.put(PERSISTED_CURRENT_PROCESSING_FILE_NAME, fileName);
            currentProcessingFileInformationMap.put(PERSISTED_CURRENT_PROCESSING_FILE_START_POSITION, startPosition);
            currentProcessingFileInformationMap.put(PERSISTED_CURRENT_PROCESSING_FILE_LAST_MODIFIED_TIME,
                    lastModifiedTime);
            return currentProcessingFileInformationMap;
        }

        public void updateFromTopic(Topic topic) {
            switch (topic.getName()) {
                case PERSISTED_CURRENT_PROCESSING_FILE_NAME:
                    fileName = Coerce.toString(topic);
                    break;
                case PERSISTED_CURRENT_PROCESSING_FILE_START_POSITION:
                    startPosition = Coerce.toLong(topic);
                    break;
                case PERSISTED_CURRENT_PROCESSING_FILE_LAST_MODIFIED_TIME:
                    lastModifiedTime = Coerce.toLong(topic);
                    break;
                default:
                    break;
            }
        }

        public static CurrentProcessingFileInformation convertFromMapOfObjects(
                Map<String, Object> currentProcessingFileInformationMap) {
            return CurrentProcessingFileInformation.builder()
                    .fileName(Coerce.toString(currentProcessingFileInformationMap
                            .get(PERSISTED_CURRENT_PROCESSING_FILE_NAME)))
                    .lastModifiedTime(Coerce.toLong(currentProcessingFileInformationMap
                            .get(PERSISTED_CURRENT_PROCESSING_FILE_LAST_MODIFIED_TIME)))
                    .startPosition(Coerce.toLong(currentProcessingFileInformationMap
                            .get(PERSISTED_CURRENT_PROCESSING_FILE_START_POSITION)))
                    .build();
        }
    }
}<|MERGE_RESOLUTION|>--- conflicted
+++ resolved
@@ -129,31 +129,12 @@
         this.logsProcessor = logProcessor;
         this.executorService = executorService;
 
-<<<<<<< HEAD
         topics.lookupTopics(CONFIGURATION_CONFIG_KEY).subscribe((why, newv) -> {
             logger.atWarn().log("Log manager config change. Why: {}, Node: {}", why, newv);
             handlePeriodicUploadIntervalSecConfig(topics);
             handleLogsUploaderConfig(topics);
         });
 
-=======
-        topics.lookup(CONFIGURATION_CONFIG_KEY, LOGS_UPLOADER_PERIODIC_UPDATE_INTERVAL_SEC)
-                .dflt(DEFAULT_PERIODIC_UPDATE_INTERVAL_SEC)
-                .subscribe((why, newv) -> {
-                    if (why == WhatHappened.removed) {
-                        periodicUpdateIntervalSec = DEFAULT_PERIODIC_UPDATE_INTERVAL_SEC;
-                    } else {
-                        if (Coerce.toInt(newv) > 0) {
-                            periodicUpdateIntervalSec = Coerce.toInt(newv);
-                        } else {
-                            logger.atWarn().log("Invalid config value, {}, for periodicUploadIntervalSec. Must be an "
-                                    + "integer greater than 0. Using default value of 300 (5 minutes)",
-                                    Coerce.toInt(newv));
-                            periodicUpdateIntervalSec = DEFAULT_PERIODIC_UPDATE_INTERVAL_SEC;
-                        }
-                    }
-                });
->>>>>>> 219e57be
         this.uploader.registerAttemptStatus(LOGS_UPLOADER_SERVICE_TOPICS, this::handleCloudWatchAttemptStatus);
     }
 
