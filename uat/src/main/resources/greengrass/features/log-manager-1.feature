--- conflicted
+++ resolved
@@ -7,12 +7,11 @@
         Given my device is registered as a Thing
         And my device is running Greengrass
 
-<<<<<<< HEAD
+
     Scenario: LogManager-1-T4: As a developer, logs uploader will handle network interruptions gracefully and upload logs from the last uploaded log after network resumes
-=======
     Scenario: LogManager-1-T1: configure the log manager component using a componentLogsConfiguration list and logs are uploaded to
     CloudWatch
->>>>>>> 4f183b1e
+
         Given I create a Greengrass deployment with components
             | aws.greengrass.LogManager | LATEST | periodicUploadIntervalSec  | 10 |
         And I deploy the Greengrass deployment configuration
@@ -42,12 +41,11 @@
             }
         }
         """
-<<<<<<< HEAD
+
         When I wait 20 seconds
         When device network connectivity is online
         And I verify that it created a log group for component type GreengrassSystemComponent for component System, with streams within 120 seconds in CloudWatch
         And I verify that it created a log group for component type UserComponent for component UserComponentA, with streams within 120 seconds in CloudWatch
-=======
         And I deploy the Greengrass deployment configuration
         Then the Greengrass deployment is COMPLETED on the device after 2 minutes
         Then I verify that it created a log group for component type GreengrassSystemComponent for component System, with streams within 120 seconds in CloudWatch
@@ -86,5 +84,4 @@
         And I deploy the Greengrass deployment configuration
         Then the Greengrass deployment is COMPLETED on the device after 5 minutes
         And I verify that it created a log group for component type UserComponent for component UserComponentA, with streams within 120 seconds in CloudWatch
-        And I verify the rotated files are deleted except for the active log file for component UserComponentA
->>>>>>> 4f183b1e
+        And I verify the rotated files are deleted except for the active log file for component UserComponentA