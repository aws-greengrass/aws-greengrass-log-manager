/*
 * Copyright Amazon.com, Inc. or its affiliates. All Rights Reserved.
 * SPDX-License-Identifier: Apache-2.0
 */

package com.aws.greengrass.logmanager;

import com.aws.greengrass.deployment.DeviceConfiguration;
import com.aws.greengrass.logging.api.Logger;
import com.aws.greengrass.logging.impl.GreengrassLogMessage;
import com.aws.greengrass.logging.impl.LogManager;
import com.aws.greengrass.logmanager.model.CloudWatchAttempt;
import com.aws.greengrass.logmanager.model.CloudWatchAttemptLogFileInformation;
import com.aws.greengrass.logmanager.model.CloudWatchAttemptLogInformation;
import com.aws.greengrass.logmanager.model.ComponentLogFileInformation;
import com.aws.greengrass.logmanager.model.LogFile;
import com.aws.greengrass.logmanager.model.LogFileGroup;
import com.aws.greengrass.logmanager.model.LogFileInformation;
import com.aws.greengrass.util.Coerce;
import com.aws.greengrass.util.Pair;
import com.aws.greengrass.util.Utils;
import com.fasterxml.jackson.core.JsonProcessingException;
import com.fasterxml.jackson.databind.MapperFeature;
import com.fasterxml.jackson.databind.ObjectMapper;
import org.slf4j.event.Level;
import software.amazon.awssdk.services.cloudwatchlogs.model.InputLogEvent;

import java.io.IOException;
import java.io.InputStreamReader;
import java.nio.channels.Channels;
import java.nio.channels.SeekableByteChannel;
import java.nio.charset.StandardCharsets;
import java.nio.file.Files;
import java.nio.file.StandardOpenOption;
import java.text.SimpleDateFormat;
import java.time.Clock;
import java.time.Instant;
import java.time.format.DateTimeFormatter;
import java.time.format.DateTimeParseException;
import java.time.temporal.ChronoUnit;
import java.time.temporal.TemporalAccessor;
import java.util.Arrays;
import java.util.Comparator;
import java.util.Date;
import java.util.Locale;
import java.util.Map;
import java.util.Optional;
import java.util.TimeZone;
import java.util.concurrent.ConcurrentHashMap;
import java.util.concurrent.atomic.AtomicBoolean;
import java.util.concurrent.atomic.AtomicInteger;
import java.util.regex.Matcher;
import java.util.regex.Pattern;
import javax.inject.Inject;

public class CloudWatchAttemptLogsProcessor {
    public static final String DEFAULT_LOG_GROUP_NAME = "/aws/greengrass/{componentType}/{region}/{componentName}";
    // Log stream names can be 1-512 chars long, thing name 1-128 chars.
    // Constant lengths are date of 10 characters and divider "/" of 3 characters.
    // Example format: /2020/12/15/thing/thing-name
    public static final String DEFAULT_LOG_STREAM_NAME = "/{date}/thing/{thingName}";

    // https://docs.aws.amazon.com/AmazonCloudWatchLogs/latest/APIReference/API_PutLogEvents.html
    // The maximum batch size is 1,048,576 bytes. This size is calculated as the sum of all event messages in UTF-8,
    // plus 26 bytes for each log event which is defined in the API definition.
    private static final int EVENT_STORAGE_OVERHEAD = 26;
    private static final int TIMESTAMP_BYTES = 8;
    private static final int MAX_BATCH_SIZE = 1024 * 1024;
    private static final int MAX_EVENT_LENGTH = 1024 * 256 - TIMESTAMP_BYTES - EVENT_STORAGE_OVERHEAD;
    private static final ObjectMapper DESERIALIZER = new ObjectMapper()
            .configure(MapperFeature.ACCEPT_CASE_INSENSITIVE_PROPERTIES, true);
    private static final ThreadLocal<SimpleDateFormat> DATE_FORMATTER =
            ThreadLocal.withInitial(() -> {
                SimpleDateFormat sdf = new SimpleDateFormat("yyyy/MM/dd", Locale.ENGLISH);
                // Set timezone of the formatter to UTC since we always pass in UTC dates. We don't want it to think
                // that it should use the local timezone.
                sdf.setTimeZone(TimeZone.getTimeZone("UTC"));
                return sdf;
            });
    private final DeviceConfiguration deviceConfiguration;
    private static final Logger logger = LogManager.getLogger(CloudWatchAttemptLogsProcessor.class);
    private static final Pattern textTimestampPattern = Pattern.compile("([\\w-:.+]+)");
    private final Clock clock;

    /**
     * Constructor.
     *
     * @param deviceConfiguration {@link DeviceConfiguration}
     */
    @Inject
    public CloudWatchAttemptLogsProcessor(DeviceConfiguration deviceConfiguration) {
        this(deviceConfiguration, Clock.systemUTC());
    }

    CloudWatchAttemptLogsProcessor(DeviceConfiguration deviceConfiguration, Clock clock) {
        this.deviceConfiguration = deviceConfiguration;
        this.clock = clock;
    }

    String getLogStreamName(String thingName) {
        String logStreamName = DEFAULT_LOG_STREAM_NAME.replace("{thingName}", thingName);
        // Thing name can be [a-zA-Z0-9:_-]+
        // while log stream name has to be [^:*]*
        return logStreamName.replace(":", "+");
    }

    /**
     * Gets CW input log events from the component which processLogFiles need to be uploaded to CloudWatch.
     *
     * @param componentLogFileInformation log files information for a component to read logs from.
     * @return CloudWatch attempt containing information needed to upload logs from the component to the cloud.
     */
    public CloudWatchAttempt processLogFiles(ComponentLogFileInformation componentLogFileInformation) {
        AtomicInteger totalBytesRead = new AtomicInteger();
        CloudWatchAttempt attempt = new CloudWatchAttempt();
        Map<String, CloudWatchAttemptLogInformation> logStreamsMap = new ConcurrentHashMap<>();
        AtomicBoolean reachedMaxSize = new AtomicBoolean(false);
        String thingName = Coerce.toString(deviceConfiguration.getThingName());
        String awsRegion = Coerce.toString(deviceConfiguration.getAWSRegion());

        String logGroupName = DEFAULT_LOG_GROUP_NAME
                .replace("{componentType}", componentLogFileInformation.getComponentType().toString())
                .replace("{region}", awsRegion)
                .replace("{componentName}", componentLogFileInformation.getName());
        attempt.setLogGroupName(logGroupName);
        String logStreamName = getLogStreamName(thingName);
        LogFileGroup logFileGroup = componentLogFileInformation.getLogFileGroup();
        // Run the loop until all the log files from the component have been read or the max message
        // size has been reached.
        while (!componentLogFileInformation.getLogFileInformationList().isEmpty() && !reachedMaxSize.get()) {
<<<<<<< HEAD
            LogFileInformation tempLogFileInfomation = componentLogFileInformation.getLogFileInformationList().get(0);
            LogFile logFile = tempLogFileInfomation.getLogFile();
            long startPosition = tempLogFileInfomation.getStartPosition();
            String fileHash = tempLogFileInfomation.getFileHash();
=======
            LogFileInformation logFileInformation = componentLogFileInformation.getLogFileInformationList().get(0);
            LogFile logFile = logFileInformation.getLogFile();
            long startPosition = logFileInformation.getStartPosition();
            String fileHash = logFileInformation.getFileHash();
>>>>>>> 6c77b919
            String fileName = logFile.getAbsolutePath();
            //TODO: this is only for passing the checkstyle check in the current PR. It will be removed since we will
            // only add the non-empty fileHash into the logFileInformation
            if (logFile.isEmpty()) {
                componentLogFileInformation.getLogFileInformationList().remove(0);
                continue;
            }

            long lastModified = logFile.lastModified();

            // If we have read the file already, we are at the correct offset in the file to start reading from
            // Let's get that file handle to read the new log line.
            try (SeekableByteChannel chan = Files.newByteChannel(logFile.toPath(), StandardOpenOption.READ);
                 PositionTrackingBufferedReader r =
                         new PositionTrackingBufferedReader(new InputStreamReader(Channels.newInputStream(chan),
                         StandardCharsets.UTF_8))) {
                r.setInitialPosition(startPosition);
                chan.position(startPosition);
                StringBuilder data = new StringBuilder(r.readLine());

                // Run the loop until we detect that the log file is completely read, or that we have reached the max
                // message size or if we detect any IOException while reading from the file.
                while (!reachedMaxSize.get()) {
                    try {
                        long tempStartPosition = r.position();
                        String partialLogLine = r.readLine();
                        // If we do not get any data from the file, we have reached the end of the file.
                        // and we add the log line into our input logs event list since we are currently only
                        // working on rotated files, this will be guaranteed to be a complete log line.
                        if (partialLogLine == null) {
                            reachedMaxSize.set(processLogLine(totalBytesRead,
                                    componentLogFileInformation.getDesiredLogLevel(), logStreamName,
                                    logStreamsMap, data, fileName, fileHash, startPosition,
                                    componentLogFileInformation.getName(),
                                    tempStartPosition, lastModified, logFileGroup));
                            componentLogFileInformation.getLogFileInformationList().remove(0);
                            break;
                        }

                        // If the new log line read from the file matches the start pattern, that means
                        // the string builder we have appended data to until now, has a complete log line.
                        // Let's add that in the input logs event list.
                        // The default pattern is checking if the line starts with non-white space
                        if (checkLogStartPattern(componentLogFileInformation, partialLogLine)) {
                            reachedMaxSize.set(processLogLine(totalBytesRead,
                                    componentLogFileInformation.getDesiredLogLevel(), logStreamName,
                                    logStreamsMap, data, fileName, fileHash, startPosition,
                                    componentLogFileInformation.getName(),
                                    tempStartPosition, lastModified, logFileGroup));
                            data = new StringBuilder();
                        }

                        // Need to read more lines until we get a complete log line. Let's add this to the SB.
                        data.append(partialLogLine);
                    } catch (IOException e) {
                        logger.atError().cause(e).log("Unable to read file {}", logFile.getAbsolutePath());
                        componentLogFileInformation.getLogFileInformationList().remove(0);
                        break;
                    }
                }
            } catch (IOException e) {
                // File probably does not exist.
                logger.atError().cause(e).log("Unable to read file {}", logFile.getAbsolutePath());
                componentLogFileInformation.getLogFileInformationList().remove(0);
            }
        }
        attempt.setLogStreamsToLogEventsMap(logStreamsMap);
        return attempt;
    }

    /**
     * Processes the log line by trying to deserialize the log line as a {@link GreengrassLogMessage}.
     * If log line is in the correct format, add the minimum log level filter and add the log event if the filter
     * passes.
     * If the log line is not in the {@link GreengrassLogMessage} format, we will add the log event to be
     * uploaded to CloudWatch.
     * Also creates the log stream name based on the timestamp value of the log line if it is in the
     * {@link GreengrassLogMessage} format.
     * Else, it will use the current date for the formatter.
     *
     * @param totalBytesRead  Total bytes read/added to the log events list.
     * @param desiredLogLevel The minimum desired log level.
     * @param logStreamName   The log stream name.
     * @param logStreamsMap   The log stream name map for the group.
     * @param data            The raw string data of the log line.
     * @param lastModified    The last modified time of the file.
     */
    @SuppressWarnings("PMD.ExcessiveParameterList")
    private boolean processLogLine(AtomicInteger totalBytesRead,
                                   Level desiredLogLevel,
                                   String logStreamName,
                                   Map<String, CloudWatchAttemptLogInformation> logStreamsMap,
                                   StringBuilder data,
                                   String fileName,
                                   String fileHash,
                                   long startPosition,
                                   String componentName,
                                   long currentPosition,
                                   long lastModified,
                                   LogFileGroup logFileGroup) {
        String dataStr = data.toString();
        int dataSize = dataStr.getBytes(StandardCharsets.UTF_8).length;
        CloudWatchAttemptLogInformation attemptLogInformation;
        Optional<GreengrassLogMessage> logMessage = tryGetStructuredLogMessage(dataStr);
        Pair<Boolean, AtomicInteger> addEventResult;
        // if the message is in JSON format, directly grab the message timestamp as logStreamName
        // otherwise, try to find if any timestamp matched in text. If not, set the local (where LM is) time as the
        // logStreamName
        if (logMessage.isPresent()) {
            logStreamName = logStreamName.replace("{date}",
                    DATE_FORMATTER.get().format(new Date(logMessage.get().getTimestamp())));
            attemptLogInformation = logStreamsMap.computeIfAbsent(logStreamName,
                    key -> CloudWatchAttemptLogInformation.builder()
                            .componentName(componentName)
                            .logFileGroup(logFileGroup)
                            .build());
            addEventResult = checkAndAddNewLogEvent(totalBytesRead, attemptLogInformation,
                    dataStr, dataSize, desiredLogLevel, logMessage.get());

        } else {
            Matcher matcher = textTimestampPattern.matcher(data);
            Instant logTimestamp = Instant.now();
            if (matcher.find()) {
                String match = matcher.group(1);
                Optional<Instant> parsedInstant = tryParseInstant(match, DateTimeFormatter.ISO_INSTANT);
                if (parsedInstant.isPresent()) {
                    logTimestamp = parsedInstant.get();
                } else {
                    parsedInstant = tryParseInstant(match, DateTimeFormatter.ISO_OFFSET_DATE_TIME);
                    if (parsedInstant.isPresent()) {
                        logTimestamp = parsedInstant.get();
                    }
                }
            }
            logStreamName = logStreamName.replace("{date}", DATE_FORMATTER.get().format(Date.from(logTimestamp)));
            attemptLogInformation = logStreamsMap.computeIfAbsent(logStreamName,
                    key -> CloudWatchAttemptLogInformation.builder()
                            .componentName(componentName)
                            .logFileGroup(logFileGroup)
                            .build());
            addEventResult =
                    addNewLogEvent(totalBytesRead, attemptLogInformation, dataStr, dataSize, logTimestamp);
        }
        boolean reachedMaxSize = addEventResult.getLeft();
        int actualAddedSize = addEventResult.getRight().get();
        if (actualAddedSize > 0) {
            updateCloudWatchAttemptLogInformation(fileName, fileHash, startPosition,
                    currentPosition - (dataSize - actualAddedSize), attemptLogInformation, lastModified);
        }
        return reachedMaxSize;
    }

    /**
     * Updates the number of bytes read for the current CloudWatchAttempt.
     *
     * @param fileName              The name of the file we are currently processing.
     * @param startPosition         The initial start offset of the file.
     * @param currentPosition       The current offset in the file.
     * @param attemptLogInformation The attempt information containing the log file information.
     * @param lastModified          The last modified time for the file we are processing.
     */
    private void updateCloudWatchAttemptLogInformation(String fileName,
                                                       String fileHash,
                                                       long startPosition,
                                                       long currentPosition,
                                                       CloudWatchAttemptLogInformation attemptLogInformation,
                                                       long lastModified) {
        CloudWatchAttemptLogFileInformation attemptLogFileInformation =
                attemptLogInformation.getAttemptLogFileInformationMap().computeIfAbsent(fileName,
                        key -> CloudWatchAttemptLogFileInformation.builder()
                                .startPosition(startPosition)
                                .lastModifiedTime(lastModified)
                                .fileHash(fileHash)
                                .build());
        attemptLogFileInformation.setBytesRead(currentPosition - attemptLogFileInformation.getStartPosition());
    }

    /**
     * Verify we can deserialize the log line as a structuredLogMessage. If not, return an empty optional
     * value.
     *
     * @param data The log line read from the file.
     * @return a structuredLogMessage if the deserialization is successful, else an empty optional object.
     */
    private Optional<GreengrassLogMessage> tryGetStructuredLogMessage(String data) {
        try {
            return Optional.ofNullable(DESERIALIZER.readValue(data, GreengrassLogMessage.class));
        } catch (JsonProcessingException ignored) {
            // If unable to deserialize, then we treat it as a normal log line and do not need to smartly upload.
            return Optional.empty();
        }
    }

    /**
     * Verify the {@link GreengrassLogMessage}'s log level is greater than the desired log level to be uploaded to
     * CloudWatch.
     *
     * @param totalBytesRead        The total number of bytes read till now.
     * @param attemptLogInformation The attempt information containing the log file information.
     * @param data                  The log line read from the file.
     * @param dataSize              No of bytes for data string
     * @param desiredLogLevel       The minimum desired log level to be uploaded to CloudWatch.
     * @param logMessage            The structured log message.
     * @return a pair of reachedMaxSize(boolean) indicating whether maximum message size has reached, and
     *         noOfBytesAdded(AtomicInteger) indicating no of bytes that were successfully added.
     */
    private Pair<Boolean, AtomicInteger> checkAndAddNewLogEvent(AtomicInteger totalBytesRead,
                                                      CloudWatchAttemptLogInformation attemptLogInformation,
                                                      String data,
                                                      int dataSize,
                                                      Level desiredLogLevel,
                                                      GreengrassLogMessage logMessage) {
        Level currentLogLevel = Level.valueOf(logMessage.getLevel());
        if (currentLogLevel.toInt() < desiredLogLevel.toInt()) {
            return new Pair(false, new AtomicInteger());
        }
        return addNewLogEvent(totalBytesRead, attemptLogInformation, data, dataSize,
                Instant.ofEpochMilli(logMessage.getTimestamp()));
    }

    /**
     * Adds a new log event to the CloudWatchAttempt provided the maximum message size is not reached after adding the
     * input event.
     *
     * @param totalBytesRead        The total bytes read till now.
     * @param attemptLogInformation The attempt information containing the log file information.
     * @param data                  The log line read from the file.
     * @param dataSize              No of bytes for data string
     * @param timestamp             Timestamp for the log line
     * @return a pair of reachedMaxSize(boolean) indicating whether maximum message size has reached, and
     *         noOfBytesAdded(AtomicInteger) indicating no of bytes that were successfully added.
     * @implNote We need to add extra bytes size for every input message as well as the timestamp byte size
     *         along with the log line data size to get the exact size of the input log events.
     */
    private Pair<Boolean, AtomicInteger> addNewLogEvent(AtomicInteger totalBytesRead,
                                                        CloudWatchAttemptLogInformation attemptLogInformation,
                                                        String data,
                                                        int dataSize,
                                                        Instant timestamp) {
        // Cloudwatch does not allow uploading data older than 14 days, so we want to skip
        if (timestamp.isBefore(Instant.now(clock).minus(14, ChronoUnit.DAYS))) {
            return new Pair<>(false, new AtomicInteger(dataSize));
        }
        // If the earliest time + 24 hours is before the new time then we cannot insert it because the gap
        // from earliest to latest is greater than 24 hours. Otherwise we can add it.
        // Using 23 instead of 24 hours to have a bit of leeway.
        Optional<InputLogEvent> earliestTime =
                attemptLogInformation.getLogEvents().stream().min(Comparator.comparingLong(InputLogEvent::timestamp));
        if (earliestTime.isPresent() && Instant.ofEpochMilli(earliestTime.get().timestamp()).plus(23, ChronoUnit.HOURS)
                .isBefore(timestamp)) {
            return new Pair<>(true, new AtomicInteger());
        }

        // If log line is over maximum allowed log event size, break it into chunks of allowed size before constructing
        // log events.
        if (dataSize > MAX_EVENT_LENGTH) {
            logger.atTrace().kv("log-line-size-bytes", dataSize)
                    .log("Log line larger than maximum event size 256KB, " + "will be split into multiple log events");
        }
        int totalChunks = (dataSize - 1) / MAX_EVENT_LENGTH + 1;
        int currChunk = 1;
        int currChunkSize;
        boolean reachedMaxBatchSize = false;
        AtomicInteger currBytesRead = new AtomicInteger();

        // Keep adding events until there are no more chunks left or max batch size limit is reached.
        while (currChunk <= totalChunks) {
            currChunkSize = currChunk == totalChunks ? (dataSize - 1) % MAX_EVENT_LENGTH + 1 : MAX_EVENT_LENGTH;

            reachedMaxBatchSize = reachedMaxBatchSize(totalBytesRead, currChunkSize);
            if (reachedMaxBatchSize) {
                break;
            }

            int startFromByte = MAX_EVENT_LENGTH * (currChunk - 1);
            String partialData =
                    new String(Arrays.copyOfRange(data.getBytes(StandardCharsets.UTF_8), startFromByte,
                            startFromByte + currChunkSize),
                            StandardCharsets.UTF_8);
            totalBytesRead.addAndGet(currChunkSize + TIMESTAMP_BYTES + EVENT_STORAGE_OVERHEAD);
            currBytesRead.addAndGet(currChunkSize);

            // Leave out empty messages since CloudWatch doesn't accept them
            if (Utils.isNotEmpty(partialData)) {
                InputLogEvent inputLogEvent =
                        InputLogEvent.builder().message(partialData).timestamp(timestamp.toEpochMilli()).build();
                attemptLogInformation.getLogEvents().add(inputLogEvent);
            }

            currChunk++;
        }
        return new Pair(reachedMaxBatchSize, currBytesRead);
    }

    /**
     * Check if the log line is the start of a new log event.
     *
     * @param componentLogFileInformation   Component info of log line processed
     * @param logLine                       The processed log line
     * @return Whether the log line is the start of a new log event.
     */
    private boolean checkLogStartPattern(ComponentLogFileInformation componentLogFileInformation, String logLine) {
        Pattern multiLineStartPattern = componentLogFileInformation.getMultiLineStartPattern();
        if (multiLineStartPattern != null) {
            try {
                return multiLineStartPattern.matcher(logLine).find();
            } catch (StackOverflowError e) {
                // Not logging error cause because it's a huge recursive stack trace
                logger.atWarn().kv("componentName", componentLogFileInformation.getName())
                        .log("StackOverflowError thrown when matching log against pattern {}. "
                                + "Check for leading non-whitespace instead", multiLineStartPattern.pattern());
            }
        }
        // The default pattern is to check if the line starts with non-whitespace. If so, the line is considered
        // the start of a new log event.
        return !logLine.isEmpty() && !Character.isWhitespace(logLine.charAt(0));
    }

    private boolean reachedMaxBatchSize(AtomicInteger totalBytesRead, int dataSize) {
        // Total bytes equal the number of bytes of the data plus 8 bytes for the timestamp since its a long
        // and there is an overhead for each log event on the cloud watch side which needs to be added.
        return totalBytesRead.get() + dataSize + TIMESTAMP_BYTES + EVENT_STORAGE_OVERHEAD > MAX_BATCH_SIZE;
    }

    private Optional<Instant> tryParseInstant(String instantString, DateTimeFormatter formatter) {
        try {
            TemporalAccessor ta = formatter.parse(instantString);
            return Optional.of(Instant.from(ta));
        } catch (DateTimeParseException e) {
            logger.atTrace().cause(e).log("Unable to parse timestamp: {}", instantString);
            return Optional.empty();
        }
    }
}<|MERGE_RESOLUTION|>--- conflicted
+++ resolved
@@ -128,17 +128,10 @@
         // Run the loop until all the log files from the component have been read or the max message
         // size has been reached.
         while (!componentLogFileInformation.getLogFileInformationList().isEmpty() && !reachedMaxSize.get()) {
-<<<<<<< HEAD
-            LogFileInformation tempLogFileInfomation = componentLogFileInformation.getLogFileInformationList().get(0);
-            LogFile logFile = tempLogFileInfomation.getLogFile();
-            long startPosition = tempLogFileInfomation.getStartPosition();
-            String fileHash = tempLogFileInfomation.getFileHash();
-=======
             LogFileInformation logFileInformation = componentLogFileInformation.getLogFileInformationList().get(0);
             LogFile logFile = logFileInformation.getLogFile();
             long startPosition = logFileInformation.getStartPosition();
             String fileHash = logFileInformation.getFileHash();
->>>>>>> 6c77b919
             String fileName = logFile.getAbsolutePath();
             //TODO: this is only for passing the checkstyle check in the current PR. It will be removed since we will
             // only add the non-empty fileHash into the logFileInformation
