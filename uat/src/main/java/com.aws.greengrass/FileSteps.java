/*
 * Copyright Amazon.com, Inc. or its affiliates. All Rights Reserved.
 * SPDX-License-Identifier: Apache-2.0
 */

package com.aws.greengrass;

import com.aws.greengrass.testing.model.ScenarioContext;
import com.aws.greengrass.testing.model.TestContext;
import com.aws.greengrass.testing.platform.Platform;
import com.google.inject.Inject;
import io.cucumber.guice.ScenarioScoped;
import io.cucumber.java.en.And;
import org.apache.commons.text.RandomStringGenerator;
import org.apache.logging.log4j.LogManager;
import org.apache.logging.log4j.Logger;

import java.io.BufferedWriter;
import java.io.File;
import java.io.IOException;
import java.nio.file.Files;
import java.nio.file.Path;
import java.nio.file.StandardOpenOption;
import java.util.ArrayList;
import java.util.Arrays;
import java.util.Comparator;
import java.util.List;
import java.util.Objects;
import java.util.stream.Collectors;

import static org.junit.jupiter.api.Assertions.assertEquals;

@ScenarioScoped
public class FileSteps {

    private static final RandomStringGenerator RANDOM_STRING_GENERATOR =
            new RandomStringGenerator.Builder().withinRange('a', 'z').build();
    private static Logger LOGGER = LogManager.getLogger(FileSteps.class);
    private final Platform platform;
    private final TestContext testContext;
    private final ScenarioContext scenarioContext;
<<<<<<< HEAD

    public static final String ACTIVE_FILE = "ActiveFile";
=======
    private static final String ACTIVEFILE = "ActiveFile";
>>>>>>> b3dd82a8

    /**
     * Arranges some log files with content on the /logs folder for a component
     * to simulate a devices where logs have already bee written.
     *
     * @param platform     number of log files to write.
     * @param testContext name of the component.
     * @param scenarioContext name of the component.
     */
    @Inject
    public FileSteps(Platform platform, TestContext testContext, ScenarioContext scenarioContext) {
        this.platform = platform;
        this.testContext = testContext;
        this.scenarioContext = scenarioContext;
    }

    private static List<String> generateRandomMessages(int n, int length) {
        List<String> msgs = new ArrayList<>();
        for (int i = 0; i < n; i++) {
            // TODO: Improves this as this is not how the logger writes the logs
            msgs.add(RANDOM_STRING_GENERATOR.generate(length));
        }
        return msgs;
    }

    /**
     * Arranges some log files with content on the /logs folder for a component
     * to simulate a devices where logs have already bee written.
     *
     * @param numFiles      number of log files to write.
     * @param componentName name of the component.
     * @throws IOException thrown when file fails to be written.
     */
    @And("{int} temporary rotated log files for component {word} have been created")
    public void arrangeComponentLogFiles(int numFiles, String componentName) throws IOException {
        Path logsDirectory = testContext.installRoot().resolve("logs");
        LOGGER.info("Writing {} log files into {}", numFiles, logsDirectory.toString());
        if (!platform.files().exists(logsDirectory)) {
            throw new IllegalStateException("No logs directory");
        }
        scenarioContext.put(componentName + "LogDirectory", logsDirectory.toString());
        String filePrefix = "greengrass";
        if (!Objects.equals("aws.greengrass.Nucleus", componentName)) {
            filePrefix = componentName;
        }
        String fileName = "";
        for (int i = 0; i < numFiles; i++) {
            fileName = String.format("%s_%d.log", filePrefix, i);
            createFileAndWriteData(logsDirectory, fileName, false);
        }
        scenarioContext.put(componentName + ACTIVEFILE, logsDirectory.resolve(fileName).toAbsolutePath().toString());
    }

    private void createFileAndWriteData(Path tempDirectoryPath, String fileNamePrefix, boolean isTemp)
            throws IOException {
        Path filePath;
        if (isTemp) {
            filePath = Files.createTempFile(tempDirectoryPath, fileNamePrefix, "");
        } else {
            filePath = Files.createFile(tempDirectoryPath.resolve(fileNamePrefix));
        }
        File file = filePath.toFile();
        List<String> randomMessages = generateRandomMessages(10, 1024);
        for (String messageBytes : randomMessages) {
            addDataToFile(messageBytes, file.toPath());
        }
    }

    private void addDataToFile(String data, Path filePath) throws IOException {
        try (BufferedWriter writer = Files.newBufferedWriter(filePath, StandardOpenOption.APPEND)) {
            writer.write(data + "\r\n");
        }
    }

    /**
     * Arranges some log files with content on the /logs folder for a component
     * to simulate a devices where logs have already bee written.
     *
     * @param componentName name of the component.
     */
    @And("I verify the rotated files are deleted and that the active log file is present for component {word}")
    public void verifyActiveFile(String componentName) {
        Path logsDirectory = testContext.installRoot().resolve("logs");

        if (!platform.files().exists(logsDirectory)) {
            throw new IllegalStateException("No logs directory");
        }

        List<File> componentFiles = Arrays.stream(logsDirectory.toFile().listFiles())
                .filter(File::isFile)
                .filter(file -> file.getName().startsWith(componentName))
                .sorted(Comparator.comparingLong(File::lastModified))
                .collect(Collectors.toList());

        assertEquals(1, componentFiles.size());
        File activeFile = componentFiles.get(componentFiles.size() - 1);

        String expectedActiveFilePath = scenarioContext.get(componentName + this.ACTIVEFILE);
        assertEquals(expectedActiveFilePath, activeFile.getAbsolutePath());
    }
<<<<<<< HEAD

    /**
     * Arranges some log files with content on the /logs folder for a component
     * to simulate a devices where logs have already bee written.
     *
     * @param componentName name of the component.
     */

    @And("I verify the rotated files are not deleted except for the active log file for component {word}")
    public void verifyActiveFilenotDeleted(String componentName) {
        Path logsDirectory = testContext.installRoot().resolve("logs");

        if (!platform.files().exists(logsDirectory)) {
            throw new IllegalStateException("No logs directory");
        }

        List<File> componentFiles = Arrays.stream(logsDirectory.toFile().listFiles())
                .filter(File::isFile)
                .filter(file -> file.getName().startsWith(componentName))
                .sorted(Comparator.comparingLong(File::lastModified))
                .collect(Collectors.toList());
        assertEquals(5, componentFiles.size());
    }
=======
>>>>>>> b3dd82a8
}

<|MERGE_RESOLUTION|>--- conflicted
+++ resolved
@@ -39,12 +39,7 @@
     private final Platform platform;
     private final TestContext testContext;
     private final ScenarioContext scenarioContext;
-<<<<<<< HEAD
-
-    public static final String ACTIVE_FILE = "ActiveFile";
-=======
     private static final String ACTIVEFILE = "ActiveFile";
->>>>>>> b3dd82a8
 
     /**
      * Arranges some log files with content on the /logs folder for a component
@@ -145,7 +140,6 @@
         String expectedActiveFilePath = scenarioContext.get(componentName + this.ACTIVEFILE);
         assertEquals(expectedActiveFilePath, activeFile.getAbsolutePath());
     }
-<<<<<<< HEAD
 
     /**
      * Arranges some log files with content on the /logs folder for a component
@@ -169,7 +163,5 @@
                 .collect(Collectors.toList());
         assertEquals(5, componentFiles.size());
     }
-=======
->>>>>>> b3dd82a8
 }
 
