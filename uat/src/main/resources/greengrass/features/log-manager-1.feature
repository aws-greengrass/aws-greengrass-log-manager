@LogManager
Feature: Greengrass V2 LogManager

    As a customer, I want to selectively upload my logs and metrics to AWS Cloudwatch to save cost.

    Background:
        Given my device is registered as a Thing
        And my device is running Greengrass
        And 5 temporary rotated log files for component aws.greengrass.Nucleus have been created
        And 5 temporary rotated log files for component UserComponentA have been created

    Scenario: LogManager-1-T1: configure the log manager component using a componentLogsConfiguration list and logs are uploaded to
    CloudWatch
        Given I create a Greengrass deployment with components
            | aws.greengrass.Cli        | LATEST |
            | aws.greengrass.LogManager | LATEST |
        When I update my Greengrass deployment configuration, setting the component aws.greengrass.LogManager configuration to:
        """
        {
            "MERGE": {
                "logsUploaderConfiguration": {
                     "componentLogsConfigurationMap": {
                        "UserComponentA": {
                            "logFileRegex": "UserComponentA_\\w*.log",
                            "logFileDirectoryPath": "${UserComponentALogDirectory}",
                            "deleteLogFileAfterCloudUpload": "false"
                        }
                    },
                    "systemLogsConfiguration": {
                        "uploadToCloudWatch": "true",
                        "minimumLogLevel": "INFO",
                        "diskSpaceLimit": "25",
                        "diskSpaceLimitUnit": "MB",
                        "deleteLogFileAfterCloudUpload": "true"
                        }
                },
                "periodicUploadIntervalSec": "10"
            }
        }
        """
        And I deploy the Greengrass deployment configuration
        Then the Greengrass deployment is COMPLETED on the device after 2 minutes
        Then I verify the aws.greengrass.LogManager component is RUNNING using the greengrass-cli
        Then I verify that it created a log group for component type GreengrassSystemComponent for component System, with streams within 120 seconds in CloudWatch
        And I verify that it created a log group for component type UserComponent for component UserComponentA, with streams within 120 seconds in CloudWatch

    @smoke
    Scenario: LogManager-1-T2: As a customer I can configure the logs uploader to delete log files after all logs from the file have been uploaded to CloudWatch
        Given I create a Greengrass deployment with components
            | aws.greengrass.Cli        | LATEST |
            | aws.greengrass.LogManager | LATEST |
        And I update my Greengrass deployment configuration, setting the component aws.greengrass.LogManager configuration to:
            """
            {
                "MERGE": {
                    "logsUploaderConfiguration": {
                        "componentLogsConfigurationMap": {
                            "UserComponentA": {
                                "logFileRegex": "UserComponentA_\\w*.log",
                                "logFileDirectoryPath":"${UserComponentALogDirectory}",
                                "deleteLogFileAfterCloudUpload":"true"
                            }
                        },
                        "systemLogsConfiguration": {
                            "uploadToCloudWatch":"true",
                            "minimumLogLevel":"INFO",
                            "diskSpaceLimit":"25",
                            "diskSpaceLimitUnit":"MB",
                            "deleteLogFileAfterCloudUpload":"true"
                        }
                    },
                    "periodicUploadIntervalSec": "10"
                }
            }
            """
        And I deploy the Greengrass deployment configuration
        Then the Greengrass deployment is COMPLETED on the device after 5 minutes
        Then I verify the aws.greengrass.LogManager component is RUNNING using the greengrass-cli
        And I verify that it created a log group for component type UserComponent for component UserComponentA, with streams within 120 seconds in CloudWatch
<<<<<<< HEAD
        And I verify the rotated files are deleted except for the active log file for component UserComponentA

    @R1    @functional @M2 @B1 @stable
    Scenario: LogManager-1-T3: As a customer I can configure the logs uploader to delete log oldest log files inorder to keep the disk space limit configured by the customer
        Given I create a Greengrass deployment with components
            | aws.greengrass.Cli        | LATEST |
            | aws.greengrass.LogManager | LATEST |
        And I deploy the Greengrass deployment configuration
        Then the Greengrass deployment is COMPLETED on the device after 4 minutes
        Then I verify the aws.greengrass.LogManager component is RUNNING using the greengrass-cli
        When I update my Greengrass deployment configuration, setting the component aws.greengrass.LogManager configuration to:
        """
        {
            "MERGE": {
                "logsUploaderConfiguration": {
                     "componentLogsConfigurationMap": {
                        "UserComponentA": {
                            "logFileRegex": "UserComponentA_\\w*.log",
                            "logFileDirectoryPath": "${UserComponentALogDirectory}",
                            "diskSpaceLimit":"100",
                            "diskSpaceLimitUnit":"KB"
                        }
                    },
                    "systemLogsConfiguration": {
                        "uploadToCloudWatch": "true",
                        "minimumLogLevel": "INFO",
                        "diskSpaceLimit": "25",
                        "diskSpaceLimitUnit": "MB",
                        "deleteLogFileAfterCloudUpload": "true"
                        }
                },
                "periodicUploadIntervalSec": "500"
            }
        }
        """
        Then I verify that 5 temporary rotated log files for component UserComponentA are still available
=======
        And I verify the rotated files are deleted and that the active log file is present for component UserComponentA
>>>>>>> fbba7613
<|MERGE_RESOLUTION|>--- conflicted
+++ resolved
@@ -77,7 +77,6 @@
         Then the Greengrass deployment is COMPLETED on the device after 5 minutes
         Then I verify the aws.greengrass.LogManager component is RUNNING using the greengrass-cli
         And I verify that it created a log group for component type UserComponent for component UserComponentA, with streams within 120 seconds in CloudWatch
-<<<<<<< HEAD
         And I verify the rotated files are deleted except for the active log file for component UserComponentA
 
     @R1    @functional @M2 @B1 @stable
@@ -114,6 +113,4 @@
         }
         """
         Then I verify that 5 temporary rotated log files for component UserComponentA are still available
-=======
         And I verify the rotated files are deleted and that the active log file is present for component UserComponentA
->>>>>>> fbba7613
